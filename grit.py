"""TODO

Currently, if you add a sample the merged samples won't be re-run.
I should check to make sure there are no new elements for the merged
elements, and delete them if there are. 


Also, merged trasncripts now builds off of the merged samples, but 
this can be a little inefficient becaue the merge command has to wait on 
other merge commands. Cahnge this to merge on the individual samples.

build_transcripts
merge_transcripts

"""

import sys, os
import tempfile
from collections import namedtuple, defaultdict
from subprocess import Popen
import time
import random

import sqlite3

# import the fast chksum function
from zlib import crc32
import itertools
MAX_NUM_CKSUM_BLOCKS = 10
USE_TF_ELEMENTS = False

BUILD_SAMPLE_SPECIFIC_EXONS = True
USE_SAMPLE_SPECIFIC_CAGE = True and BUILD_SAMPLE_SPECIFIC_EXONS
USE_MERGED_RNASEQ_FOR_EXONS = True

USE_MERGED_JNS_FOR_EXONS = False
USE_MERGED_CAGE_SIGNAL_FOR_EXONS = False
USE_MERGED_POLYA_SIGNAL_FOR_EXONS = False

USE_MERGED_EXONS_FOR_TRANSCRIPTS = False

# whether or not to include the merged_input transripts
# in the final merged file
USE_MERGED_INPUT=True

VERBOSE = True
STRESS_TEST_DEP_FINDER = False


EXTRACT_JNS_CMD = os.path.join( os.path.dirname( __file__ ), 
                              "./elements/junctions/", "extract_junctions.py" )
MERGE_AND_FILTER_JNS_CMD = os.path.join( os.path.dirname( __file__ ), 
                     "./elements/junctions/", "merge_and_filter_junctions.py" )
INTERSECT_JNS_CMD = os.path.join( os.path.dirname( __file__ ), 
                            "./elements/junctions/", "intersect_junctions.py" )

BUILD_READ_CVG_CMD = os.path.join( os.path.dirname( __file__ ), 
                             "./elements/", "build_read_coverage_bedgraph.py" )

FIND_EXONS_CMD = os.path.join( os.path.dirname( __file__ ), 
                                "./elements/exons/", "discover_exons.py" )

MERGE_EXONS_CMD = os.path.join( os.path.dirname( __file__ ), 
                                "./elements/exons/", "merge_exons.py" )

MERGE_WIGS_CMD = os.path.join( os.path.dirname( __file__ ), 
                              "./utilities/", "wiggle_merger.py" )
 
BUILD_TRANSCRIPTS_CMD = os.path.join( os.path.dirname( __file__ ), 
                              "./elements/", "build_transcripts.py" )

MERGE_TRANSCRIPTS_CMD = os.path.join( os.path.dirname( __file__ ), 
                              "./elements/transcripts/", "merge_transcripts.py" )

TRANS_CMP_CMD = os.path.join( os.path.dirname( __file__ ), 
                              "./analyze/", "compare_annotations.py" )

EXTRACT_ELEMENTS_CMD = os.path.join( os.path.dirname( __file__ ), 
                         "./elements/", "extract_elements_from_transcripts.py" )

BUILD_FL_DIST_CMD = os.path.join( os.path.dirname( __file__ ), 
                        "./sparsify/", "frag_len.py" )

SPARSIFY_TRANSCRIPTS_CMD = os.path.join( os.path.dirname( __file__ ), 
                        "./sparsify/", "sparsify_transcripts.py" )

FIND_ORFS_CMD = os.path.join( os.path.dirname( __file__ ), \
                                  "./proteomics/", "ORF_finder.py" )



sys.path.insert( 0, os.path.join( os.path.dirname( __file__ ), \
                                      "./file_types/" ) )
from chrm_sizes import ChrmSizes

BaseDataTypes = [  "RNASeq", "CAGE", "PolyASeq", "Annotation"]
CHRM_LENS_DATA_TYPE = "chrm_sizes"
GENOME_DATA_TYPE = "genome"
RnaSeqDataTypes = [ "rnaseq_polyaplus_bam",
                    "rnaseq_polyaplus_rev_bam",
                    "rnaseq_polyaplus_unstranded_bam",
                    "rnaseq_cov_bedgraph",
                    "rnaseq_cov_pair1_bedgraph",
                    "rnaseq_cov_pair2_bedgraph",
                    "rnaseq_total_bam",
                    "filtered_jns_gff",
                    "jns_gff", 
                    "cage_fastq", 
                    "cage_cov_wig", 
                    "cage_tss_exons_gff", 
                    "exons_gff",
                    "polya_reads_gff",
                    "polya_tes_exons_gff",
                    "transcripts_gtf",
                    "sparse_transcripts_gtf",
                    "cdna_gtf",
                    "cdna_tes_gff",
                    "cdna_tss_gff",
                    "cdna_jns_gff",
                    "fl_dist",
                    "stats",
                    "annotation_gtf",
                    "CDS_annotation_gtf",
                    "transcript_sources" ]

Element = namedtuple( "Element", ["data_type", "sample_type", \
                                  "sample_id", "strand", "fname", "status"] )
ElementType = namedtuple( "ElementType", \
                              ["data_type", "sample_type", \
                                   "sample_id", "strand"] )


def get_sample_type_name( sample_type ):
    if sample_type == '*':
        return "merged"
    else:
        return sample_type

get_sample_id_name = get_sample_type_name


def calc_chksum( fname, blocksize=8*1024*1024 ):
    """Calculate a checksum for fname, to verify that the file hasn't changed.

    """
    fp = open( fname )
    cksum = crc32( fp.read( blocksize ) )
    data = fp.read( blocksize )
    num_blocks = 1
    while num_blocks < MAX_NUM_CKSUM_BLOCKS and data != "":
        cksum = crc32( data, cksum )
        data = fp.read( blocksize )
        num_blocks += 1
    
    return cksum

class Elements( object ):    
    def _iter_elements_from_fp( self, elements_fp ):
        for line in elements_fp:
            # skip comment lines
            if line.startswith( "#" ): continue
            data = line.split()
            data.append( "finished" )
            yield Element( *data )
        
        return
    
    def add_element( self, element, dependencies ):
        c = self.conn.cursor()
        q = """INSERT INTO samples 
                  ( 'data_type', 'sample_type', 
                    'sample_id', 'strand', 
                    'fname', 'status' ) 
                  VALUES
                  ( ?, ?, ?, ?, ?, ?)
            """
        data = list(element)
        c.execute( q, data )
        
        q = """INSERT INTO dependencies
                  ( 'sample_fname', 'dependency_fname' )
                  VALUES
                  ( ?, ?)
            """
        data = [ element.fname, None]
        for dependency_fname in dependencies:
            data[1] = dependency_fname
            c.execute( q, data )
        
        c.close()
        self.conn.commit()
    
    def change_element_status( self, element, new_status ):
        q = """
        UPDATE samples
           SET status = '{1}' 
         WHERE data_type   = '{0.data_type}'
           AND sample_type = '{0.sample_type}'
           AND sample_id   = '{0.sample_id}'
           AND strand      = '{0.strand}';
        """.format( element, new_status )
        
        self.conn.execute( q )
        
        return
    
    def update_mod_time_and_cksum( self, fname ):
        chksum = calc_chksum( fname )
        last_mod_time = os.path.getmtime( fname )
        
        q = """
        UPDATE samples
           SET chksum = '{0}',
               last_mod_time = '{1}' 
         WHERE fname  = '{2}'
        """.format( chksum, last_mod_time, fname )
        self.conn.execute( q )
        self.conn.commit()

        return
    
    def get_dependencies( self, fname ):
        q = """
        SELECT dependency_fname, status
          FROM dependencies, samples
         WHERE dependencies.sample_fname = '{0}'
           AND dependencies.dependency_fname = samples.fname;
        """.format( fname )
        return list( self.conn.execute( q ) )

    def log_cmd( self, cmd_str ):
        q = """
        INSERT INTO commands_log VALUES ( ? );
        """
        self.conn.execute( q, ( cmd_str, ) )
        self.conn.commit()
        return
    
    def _init_db(self, new_elements):
        # turn on foreign keys
        self.conn.execute("PRAGMA foreign_keys = ON;" )
        self.conn.execute("PRAGMA journal_mode = MEMORY;")
        self.conn.execute("PRAGMA synchronous = OFF;")

        # create the commands log table
        self.conn.execute('''
        CREATE TABLE IF NOT EXISTS commands_log (
            commands        TEXT
        );
        ''')
        
        # create the file types table and insert them
        self.conn.execute('''
        CREATE TABLE IF NOT EXISTS data_types (
            data_type        TEXT,
            PRIMARY KEY( data_type )
        );
        ''')
        c = self.conn.cursor()
        for x in RnaSeqDataTypes:
            try:
                q = "INSERT INTO data_types VALUES ('{0}');".format(x)
                c.execute( q )
            except sqlite3.IntegrityError, inst:
                if str(inst) != 'column data_type is not unique': 
                    raise
        c.close()
        
        # create the sample table
        self.conn.execute('''
        CREATE TABLE IF NOT EXISTS samples (
             data_type       TEXT,
             sample_type     TEXT,
             sample_id       TEXT, 
             strand          TEXT CHECK( strand IN ('+', '-', '.' ) ),
             fname           TEXT,
             last_mod_time   FLOAT DEFAULT NULL,
             chksum          INT DEFAULT NULL,
             
             -- store whether the element has been built yet or not
             status      TEXT DEFAULT 'queued', 
             FOREIGN KEY (data_type) REFERENCES data_types(data_type),
             UNIQUE( data_type, sample_type, sample_id, strand ),
             UNIQUE( fname )
        );''')

        self.conn.execute('''
        CREATE TABLE IF NOT EXISTS dependencies (
            sample_fname        TEXT,
            dependency_fname    TEXT,
            PRIMARY KEY( sample_fname, dependency_fname ),
            FOREIGN KEY (sample_fname) REFERENCES samples(fname)
            --FOREIGN KEY (dependency_fname) REFERENCES data_types(fname)
        );
        ''')
        
        self.conn.commit()
        
        # insert the samples
        for element in new_elements:
            try:
                self.add_element( element, [] )
                self.update_mod_time_and_cksum( element.fname )
            except sqlite3.IntegrityError, inst:
                # only ignore unique constraints. We expect these 
                # because we are often reinserting the same base elements.
                if not str(inst).endswith( 'not unique' ):
                    raise
        
        return
    
    def get_elements_from_db( self, data_type, 
                              sample_type=None, 
                              sample_id=None,
                              strand=None ):
        try:
            assert data_type in RnaSeqDataTypes
        except:
            print data_type
            raise
        
        q_str = """
        SELECT  data_type, sample_type, sample_id, strand, fname, status
           FROM samples
          WHERE data_type   = '{0.data_type}'
        """
        if sample_type != None:
            q_str += " "*10 + "\n  AND sample_type = '{0.sample_type}'"
        if sample_id != None:
            q_str += " "*10 + "\n  AND sample_id   = '{0.sample_id}'"
        if strand != None:
            q_str += " "*10 + "\n  AND strand      = '{0.strand}'"
        q_str += ";"

        element_type = ElementType(data_type, sample_type, sample_id, strand)
        res = self.conn.execute( q_str.format( element_type ) ).fetchall()
        return map( Element._make, res )

    def get_elements_from_db_from_element( self, e ):
        return self.get_elements_from_db( \
            e.data_type, e.sample_type, e.sample_id, e.strand )

    def get_distinct_element_types_and_ids( self, data_types, get_merged=True ):
        if isinstance( data_types, str ):
            data_types = [ data_types, ]
        
        res = self.get_elements_from_db( data_types[0] )
        sample_types_and_ids = \
            set( (e.sample_type, e.sample_id) for e in res )

        for data_type in data_types[1:]:
            # get all of the distinct element types from the db
            res = self.get_elements_from_db( data_type )
            sample_types_and_ids.intersection_update( \
                (e.sample_type, e.sample_id) for e in res )
            
        if get_merged:
            return sample_types_and_ids
        else:
            return [ (s,t) for s,t in sample_types_and_ids \
                         if s not in '*M' and t not in '*M' ]
    
    def remove_element( self, fname, commit=True ):
        print "REMOVING", fname
        # first, find the elements that depend on this elements
        # and remove them. 
        deps_q = "SELECT sample_fname \n" \
               + "  FROM dependencies \n" \
               + " WHERE dependency_fname = '{0}';"
        for dependent_fname, in self.conn.execute( deps_q.format( fname ) ):
            self.remove_element( dependent_fname, commit=False )
        
        # next, remove this element from the deps table
        q = "DELETE FROM dependencies WHERE sample_fname = '{0}';".format(fname)
        self.conn.execute( q )

        # remove this element from the samples table
        q = "DELETE FROM samples WHERE fname = '{0}';".format( fname )
        self.conn.execute( q )
        
        if commit:
            self.conn.commit()
        
        return
    
    def element_has_changed( self, fname ):
        # make sure the file actually exists
        if not os.path.exists( fname ):
            return True
        
        # get the element
        q = "SELECT last_mod_time, chksum FROM samples\n" \
          + " WHERE fname = '{0}';".format( fname )
        res = list( self.conn.execute( q ) )
        
        #if the length of res is 0, then the element has
        # been removed from the DB and we can return True
        if len( res ) == 0: return True
        # otherwise, unpack the result
        assert len( res ) == 1
        db_last_mod_time, db_chksum = res[0]

        last_mod_time = os.path.getmtime( fname )
        # if the fname mod times are the same, the element is
        # the same ( in ther same sec to avoid bad float cmps )
        if round(db_last_mod_time - last_mod_time, 2) == 0:
            return False
        
        # otherwise, the element could still be the same, so
        # we verify with a chksum
        print "CALCULATING CHKSUM FOR", fname
        chksum = calc_chksum( fname )
        if chksum == db_chksum:
            # if the checksums are the same, update the access time in the DB
            return False
        
        return True
          
    def verify_db_elements( self  ):
        q = "SELECT fname, status FROM samples;"
        # if we can't run this query, it means that samples
        # hasn't been created yet so this is pointless
        try:
            res = self.conn.execute( q )
        except:
            return
        
        for fname, status in res:
            # if the element has changed, remove it
            # and the elements that depend on it from the 
            # database
            if status != 'finished' \
                    or self.element_has_changed( fname ):
                self.remove_element( fname, commit=False )
        
        # we set commit to false in remove_element to speed up bulk deletes,
        # so we need to commit now.
        self.conn.commit()
        
        return
    
    def __init__( self, elements_fp ):
        # parse the input file, and add all of the input types
        new_elements = []
        self.chr_sizes = None
        self.genome_fname = None
        for element in self._iter_elements_from_fp( elements_fp ):
            # if this is a chrm sizes file, treat it specially
            if element.data_type == CHRM_LENS_DATA_TYPE:
                if self.chr_sizes != None:
                    raise ValueError, "Can only pass a single " \
                        + "chrm file sizes file."
                
                with open( element.fname ) as fp:
                    self.chr_sizes = ChrmSizes( fp )
            elif element.data_type == GENOME_DATA_TYPE:
                if self.genome_fname != None:
                    raise ValueError, "Can only pass a single genome file."
                self.genome_fname = element.fname
            else:
                new_elements.append( element )
        
        # make sure that we have access to the chrm sizes
        if self.chr_sizes == None:
            raise ValueError, "You must include chrm file sizes as input."

        # make sure that we have access to the genome 
        if self.genome_fname == None:
            raise ValueError, "You must include genome file as input."
        
        # create a sql lite database to store the info in
        db_fname = os.path.abspath( elements_fp.name ) + ".db"
        self.conn = sqlite3.connect(db_fname)

        # verify the db elements to remove anything that has been removed.
        # This prevents a key error for inew insertions
        self.verify_db_elements()

        # init the database tables if need be
        self._init_db( new_elements )

        # verify the newly added elements
        self.verify_db_elements()
        
        return
    
    def __str__( self ):
        rv = []
        rv.append(  "============= FULL DB =============" )
        rv.append( "Samples DB:" )
        for e in self.conn.execute( "SELECT * FROM samples;" ):
            rv.append( str( e ) )

        rv.append( "\nDependencies DB:" )
        for e in self.conn.execute( "SELECT * FROM dependencies \
                                     ORDER BY sample_fname;" ):
            rv.append( str(( os.path.basename(e[0]), \
                             os.path.basename(e[1]) )) )

        rv.append( "\nLogged Commands:" )
        for e in self.conn.execute( "SELECT * FROM commands_log;" ):
            rv.append( e[0] )
        
        rv.append( "============= END FULL DB =============" )
        return "\n".join( rv )

class Resource( int ):
    """Store the system resources that a process is using. 
    
    For now, we simply assume that this is the number of threads. In the 
    future, we may want, for instance, IO resources. 
    """
    pass

class ProcessServer( object ):
    """Serve and run processes.

    """
    def _update_running_commands( self ):
        # remove any finished processes
        indices_to_remove = []
        for i, ( p, cmd, n_rec ) in enumerate( self.running_commands ):
            # if the process is finished
            ret_code = p.poll()
            if ret_code != None:
                if ret_code != 0:
                    print >> sys.stderr, "Cmd: ", cmd
                    raise ValueError, "Invalid return code."
                indices_to_remove.append( i )
                self.available_resources += n_rec

        running_commands = []
        finished_commands = []
        for i, ( p, cmd, n_rec ) in enumerate(self.running_commands):
            if i not in indices_to_remove:
                running_commands.append( ( p, cmd, n_rec ) ) 
            else:
                finished_commands.append( cmd )
                # add the new element(s) to the database
                for output_e in cmd.iter_output_element_types():
                    # update the output element types to be 
                    # 'completed' in the DB
                    res = self.elements.get_elements_from_db_from_element(
                        output_e )
                    self.elements.change_element_status( \
                        output_e, "finished" )
                
                for op_fname in cmd.output_fnames:
                    self.elements.update_mod_time_and_cksum( op_fname )
        
        self.running_commands = running_commands
        
        if len( indices_to_remove ) > 0:
            if VERBOSE:
                for cmd in finished_commands:
                    print "FINISHED BUILDING: ".ljust(30), cmd.output_fnames
        
        return
    
    def _start_new_processes( self ):
        def dependencies_satisfied( cmd ):
            for output_fn in cmd.output_fnames:
                deps = self.elements.get_dependencies( output_fn )
                if any( status != 'finished' for fn, status in deps ):
                    return False
            
            return True
        
        # add any processes that we have space for
        cant_start_list = []
        num_new_cmds = 0
        while len( self.pending_commands ) > 0 \
                and self.available_resources > 0:
            new_cmd, ( min_res, max_res ) = self.pending_commands.pop(0)
            # if we don't have the recources to start this, or all
            # of the dependencies havn't been finished, put it on the
            # back of the queue
            if min_res > self.available_resources \
                    or not dependencies_satisfied( new_cmd ):
                cant_start_list.append((new_cmd, (min_res, max_res)))
            else:
                num_new_cmds += 1
                
                num_threads = min( max_res, self.available_resources )
                self.available_resources -= num_threads
                
                self.elements.log_cmd( new_cmd.get_cmd( num_threads )+ "\n" )
                
                p = Popen( new_cmd.get_cmd( num_threads ), shell=True )
                self.running_commands.append( (p, new_cmd, num_threads) )
                
                # change the status of the element to running
                for output_e in new_cmd.output_element_types:
                    self.elements.change_element_status( \
                        output_e, "running" )
            

        self.pending_commands.extend( cant_start_list )
        
        if num_new_cmds > 0:
            if VERBOSE:
                for ps, cmd, resources in self.running_commands[-num_new_cmds:]:
                    print "STARTED BUILDING:".ljust(30), cmd.output_fnames
        
        return
    
    def process_queue( self ):
        if STRESS_TEST_DEP_FINDER:
            random.shuffle( self.pending_commands  )
        
        while True:
            self._update_running_commands()
            
            self._start_new_processes()
            
            # if there's nothing left to do, break
            if len( self.pending_commands ) == 0 \
                    and len( self.running_commands ) == 0:
                break
            
            if len( self.running_commands ) == 0 \
                    and len( self.pending_commands ) > 0:
                print self.running_commands
                for entry in self.pending_commands:
                    print "="*80
                    print entry[0]
                    for dep in entry[0].dependencies:
                        print "\t", dep
                    
                    print 
                
                raise Exception, "There are pending commands but no running " \
                    + "commands. This probably indicates a dependency problem."
            
            time.sleep(0.5)
        
        return
    
    def __init__( self, elements, available_resources = Resource(1) ):
        # store a reference to elements. We will use these
        # to store the location of finished objects. 
        self.elements = elements
        
        # store the commands that havn't been started yet
        self.pending_commands = []
        
        # store the commands that are running
        self.running_commands = []
        
        # store the available thread resources
        self.max_available_resources = available_resources
        self.available_resources = available_resources
        
    def add_process( self, cmd, min_resources, max_resources=None ):        
        if max_resources == None:
            max_resources = min_resources
        
        assert min_resources <= max_resources
        if max_resources > self.max_available_resources:
            error_str = "Can't run '%i' threads on a server with '%i' threads."
            raise ValueError, error_str % ( \
                max_resources, self.max_available_resources )
        
        # check to see if we already have these elements. If we do, then
        # don't add them. 
        ress = []
        for e in cmd.output_element_types:
            res = self.elements.get_elements_from_db_from_element( e )
            assert len( res ) <= 1
            ress.append( res )
        
        # if we got an element for every file, then we don't need 
        # to runthis command
        if all( len(res) == 1 for res in ress ):
            return
        
        # otherwise, remove the elements from the database that
        # are already there
        curr_ofnames = set()
        for res in ress:
            curr_ofnames.update( i.fname for i in res )
        
        for ofname in cmd.output_fnames:
            if ofname in curr_ofnames:
                self.elements.remove_element( ofname )
        
        # otherwise, add the element to the queue
        # first, add the elements to the database
        for e_t, ofname in zip( \
                cmd.output_element_types, cmd.output_fnames ):
            data = list( e_t )
            data.append( ofname )
            data.append( 'queued' )
            new_e = Element( *data )
            self.elements.add_element( new_e, cmd.dependencies )
        
        self.pending_commands.append( \
            ( cmd, (min_resources, max_resources) ) )
        
        return
    
class Cmd( object ):
    def __init__( self, cmd, output_element_types, 
                  output_fnames, dependency_fnames ):
        self.cmd = cmd
        self.output_element_types = output_element_types
        self.dependencies = dependency_fnames
        
        assert all(  isinstance( output_element_type, ElementType ) \
                     for output_element_type in output_element_types )
        self.output_fnames = output_fnames
        return
    
    def iter_output_element_types( self ):
        for t, f in zip( self.output_element_types, self.output_fnames ):
            yield t
        return
        
    def get_cmd( self, num_threads=1 ):
        return self.cmd.format( threads=num_threads )
    
    def __str__( self ):
        return self.cmd
    
    def print_all(self):
        data = (self.cmd, self.output_element_types, \
                    self.output_fnames, self.dependencies )
        return "\n".join( map( str, data ) )
    
def build_all_cov_wiggles( elements, process_server, derived_output_dir ):
    def build_wiggles_from_rnaseq_bam_fname(bam_fname, genome_lens, rev_strand):
        """Build the stranded bed graphs from bam_fname 
        python build_read_coverage_gtf.py 
               --chrm-sizes=/media/scratch/drosophila/dm3.chrom.sizes 
               -o test 
               --mapped-reads-fname L3_Carcass.574_BS311.bam
        
        """
        # find the output fname
        basename = os.path.basename( bam_fname )

        genome_lens_fname = genome_lens.get_tmp_fname( with_chr = False )

        dependencies = []
        
        # build the commands without strand
        cmd  = "python {0} ".format( BUILD_READ_CVG_CMD )
        cmd += "--chrm-sizes {0} ".format( \
            genome_lens.get_tmp_fname( with_chr = False ) )
        cmd += "--out-fname-prefix {0} ".format( \
            os.path.join( derived_output_dir, basename ) )
        cmd += "--mapped-reads-fname {0} ".format( bam_fname )
        if rev_strand:
            cmd += "--reverse-read-strand ".format( bam_fname )
        # cmd += "--merge-read-ends"
        
        dependencies.extend( ( bam_fname, ) )
        output_fnames = []
        for extension in ('rd1.plus', 'rd1.minus', 'rd2.plus', 'rd2.minus'):
            output_fnames.append( os.path.join( \
                    derived_output_dir, basename + ".%s.bedGraph" % extension ))
        
        return cmd, output_fnames, dependencies
    
    # create the output directory
    try:
        os.makedirs( derived_output_dir )
    except OSError:
        # assume that the directory already exists, and continue
        pass
    
    def build_build_read_cov_cmds( res, cov_wig_fnames, rev_strand=False ):\
        # build all of the sample specific coverage files
        cmds = []
        for sample in res:
            cmd_str, output_fnames, dependencies = \
                    build_wiggles_from_rnaseq_bam_fname( \
                        sample.fname, elements.chr_sizes, rev_strand=rev_strand)

            cov_wig_fnames[ sample.sample_type ].extend( output_fnames )

            et1 = ElementType( 
                "rnaseq_cov_pair1_bedgraph", 
                sample.sample_type, sample.sample_id, "+")
            et2 = ElementType( 
                "rnaseq_cov_pair1_bedgraph", 
                sample.sample_type, sample.sample_id, "-")
            et3 = ElementType( 
                "rnaseq_cov_pair2_bedgraph", 
                sample.sample_type, sample.sample_id, "+")
            et4 = ElementType( 
                "rnaseq_cov_pair2_bedgraph", 
                sample.sample_type, sample.sample_id, "-")

            cmd = Cmd( cmd_str, [et1, et2, et3, et4], 
                       output_fnames, dependencies )
            
            process_server.add_process( cmd, Resource(1) )

    # first get all of the read bams
    cov_wig_fnames = defaultdict( list )
    res = elements.get_elements_from_db( "rnaseq_polyaplus_bam" )
    build_build_read_cov_cmds( res, cov_wig_fnames, rev_strand=False )
    res = elements.get_elements_from_db( "rnaseq_polyaplus_rev_bam" )
    build_build_read_cov_cmds( res, cov_wig_fnames, rev_strand=True )
    
    # add the wiggle merger process
    def add_merge_cmd( sample_type, cov_wig_fnames ):
        if sample_type == "*": 
            base_name = "rnaseq_cov"
        else:
            base_name =  "rnaseq_cov." + sample_type
                    
        #### Get the subprocess command info together
            
        # choose with chromosome because the input wiggles are always have a chr
        # ( to make them easier to visualize in UCSC ), and so we want to choose
        # a chrm sizes with chr as well
        chrm_sizes_fname = elements.chr_sizes.get_tmp_fname( with_chr = True )
        
        # get the output filename without strand
        out_fname_prefix = os.path.join( derived_output_dir, base_name )
        out_fname_template = out_fname_prefix + ".{strand}.bedGraph"
        
        # get the track name prefix
        track_name_prefix = base_name
        
        cmd_str_template = "python %s {0} --chrm-sizes {1} " % MERGE_WIGS_CMD
        cmd_str_template += "--out-fname-prefix {2} --track-name-prefix {3}"
        
        
        
        ##### get the output data types
        output_fnames = [ out_fname_template.format(strand="plus"), \
                          out_fname_template.format(strand="minus")    ]


        output_element_types = [ 
            ElementType( "rnaseq_cov_bedgraph", sample_type, "*", "+" ),  \
            ElementType( "rnaseq_cov_bedgraph", sample_type, "*", "-" )   \
        ]
        
        
        dependency_fnames = cov_wig_fnames
        
        cmd_str = cmd_str_template.format( \
            " ".join(cov_wig_fnames), chrm_sizes_fname, \
                out_fname_prefix, track_name_prefix )
        
        cmd = Cmd( cmd_str, output_element_types, \
                   output_fnames, dependency_fnames )
        
        process_server.add_process( cmd, Resource(1) )
        
    
    # build the merge sample type wiggles    
    for sample_type, fnames in cov_wig_fnames.iteritems():
        add_merge_cmd( sample_type, fnames )
    
    # add the merge everything sample
    add_merge_cmd( "*", list( itertools.chain( *cov_wig_fnames.values() ) ) )
    
    return 

def extract_all_junctions( elements, pserver, output_prefix ):
    try:
        os.makedirs( output_prefix )
    except OSError:
        # assume that the directory already exists, and continue
        pass
    
    def build_extract_junctions_cmd( bam_element, stranded, rev_strand ):
        bam_fn = bam_element.fname
        
        if bam_element.sample_id == "*" and bam_element.sample_type == "*":
            base_out_fname = "merged.jns.gff"
        else:
            sample_name = "merged_reps" if bam_element.sample_id == "*" \
                else bam_element.sample_id
            base_out_fname = bam_element.sample_type + "." \
                + sample_name + ".jns.gff"
        output_fname = os.path.join( output_prefix, base_out_fname )
        
        rev_strand_str = '--reverse-strand' if rev_strand else ""
        stranded_str = '--stranded' if stranded else ""
        
        call_template = "python %s {0} --fasta {1} {2} {3} > {4} " \
            % EXTRACT_JNS_CMD
        
        call = call_template.format( \
            bam_fn, elements.genome_fname, rev_strand_str, stranded_str, output_fname ) 
        
        dependency_fnames = [ bam_fn, ]
        output_fnames = [ output_fname, ]
        output_element_type = ElementType( \
            "jns_gff", bam_element.sample_type, \
                bam_element.sample_id, bam_element.strand )
        output_element_types = [ output_element_type, ]
        
        return Cmd(call, output_element_types, output_fnames, dependency_fnames)
        
        
    # build all of the raw junctions
    res = elements.get_elements_from_db( "rnaseq_polyaplus_bam" )
    for e in res:
        cmd = build_extract_junctions_cmd(e, stranded=True, rev_strand = False)
        pserver.add_process( cmd, Resource(1) )

    res = elements.get_elements_from_db( "rnaseq_polyaplus_rev_bam" )
    for e in res:
        cmd = build_extract_junctions_cmd(e, stranded=True, rev_strand = True)
        pserver.add_process( cmd, Resource(1) )

    res = elements.get_elements_from_db( "rnaseq_polyaplus_unstranded_bam" )
    for e in res:
        cmd = build_extract_junctions_cmd(e, stranded=False, rev_strand = False)
        pserver.add_process( cmd, Resource(1) )

    res = elements.get_elements_from_db( "rnaseq_total_bam" )
    for e in res:
        cmd = build_extract_junctions_cmd(e, stranded=True, rev_strand=True)
        pserver.add_process( cmd, Resource(1) )
    
    return

def build_high_quality_junctions( elements, pserver, output_prefix ):
    # check to see if there is a current merged junctions file. If there
    # is, then check to see what raw junctions it came from. If that list is 
    # the same as the list that is in the DB currently, then we don't need 
    # to do anything otherwise, remove it. 
    res = elements.get_elements_from_db( "jns_gff" )
    raw_jn_fnames = []
    for e in res:
        raw_jn_fnames.append( e.fname )
    
    merged_output_fname = os.path.join(output_prefix, "merged.filtered.jns.gff")
    
    # get all of the raw junctions fnames, and merge them
    call = "python %s --filter --threads {threads} --fasta %s %s > %s"\
        % ( MERGE_AND_FILTER_JNS_CMD, elements.genome_fname, 
            " ".join( raw_jn_fnames ), merged_output_fname  )

    dependency_fnames = raw_jn_fnames
    output_fnames = [ merged_output_fname, ]    
    output_element_types = [ ElementType("filtered_jns_gff", "*", "*", "."), ]
    
    cmd = Cmd( call, output_element_types, output_fnames, dependency_fnames )
    pserver.add_process( cmd, Resource(pserver.max_available_resources/2), 
                              Resource( pserver.max_available_resources)  )
       
    return

def merge_sample_type_junctions( elements, pserver, output_prefix ):
    def merge_junctions( sample_type ):
        res = elements.get_elements_from_db( "filtered_jns_gff", sample_type )
        raw_jn_fnames = []
        for e in res:
            # skip the merged forms
            if e.sample_id == '*': continue
            raw_jn_fnames.append( e.fname )

        merged_output_fname = os.path.join( \
            output_prefix, "%s.filtered.jns.gff" % sample_type )
        
        # get all of the raw junctions fnames, and merge them
        call_template = "python %s --fasta {0} {1} > {2} " \
            % MERGE_AND_FILTER_JNS_CMD
        call = call_template.format( \
            elements.genome_fname, " ".join( raw_jn_fnames ), \
            merged_output_fname ) 

        dependency_fnames = raw_jn_fnames
        output_fnames = [ merged_output_fname, ]    
        output_element_types = [ \
            ElementType("filtered_jns_gff", sample_type, "*", "."), ]

        cmd = Cmd(call, output_element_types, output_fnames, dependency_fnames)
        pserver.add_process( cmd, Resource(1) )
    
    e_types = elements.get_distinct_element_types_and_ids( \
        "filtered_jns_gff", get_merged=False )

    distinct_sample_types = sorted(set( _[0] for _ in e_types ))
    for sample_type in distinct_sample_types:
        merge_junctions( sample_type )
    
    return

def intersect_all_junctions( elements, pserver, output_prefix ):
    try:
        os.makedirs( output_prefix )
    except OSError:
        # assume that the directory already exists, and continue
        pass
    
    def build_filter_junctions_cmd( jn_element, merged_filtered_jn_fn ):
        jn_fn = jn_element.fname
        
        sample_name = "merged_reps" if jn_element.sample_id == "*" \
            else jn_element.sample_id
        base_out_fname = jn_element.sample_type + "." \
            + sample_name + ".filtered.jns.gff"
        output_fname = os.path.join( output_prefix, base_out_fname )
        
        call_template = "python %s {0} {1} > {2} " % INTERSECT_JNS_CMD
        call = call_template.format(merged_filtered_jn_fn, jn_fn, output_fname)
        
        dependency_fnames = [ jn_fn, merged_filtered_jn_fn ]
        output_fnames = [ output_fname, ]
        output_element_type = ElementType( \
            "filtered_jns_gff", jn_element.sample_type, \
                jn_element.sample_id, jn_element.strand )
        output_element_types = [ output_element_type, ]
        
        return Cmd(call, output_element_types, output_fnames, dependency_fnames)
    
    
    # build all of the raw junctions
    res = elements.get_elements_from_db( "jns_gff" )
    merged_filtered_jn_fn = list( elements.get_elements_from_db( \
        "filtered_jns_gff", "*", "*" ) )[0].fname
    for e in res:
        cmd = build_filter_junctions_cmd( e, merged_filtered_jn_fn )
        pserver.add_process( cmd, Resource(1) )
    
    return



def build_all_exon_files( elements, pserver, output_prefix ):
    try:
        os.makedirs( output_prefix )
    except OSError:
        # assume that the directory already exists, and continue
        pass
        
    """
    python ~/grit/elements/exons/discover_exons.py 
      read_cov_bedgraphs/rnaseq_cov.plus.bedGraph 
      read_cov_bedgraphs/rnaseq_cov.minus.bedGraph 
      junctions/merged.filtered.jns.gff 
      /media/scratch/genomes/drosophila/dm3.chrom.sizes 
      --cage-wigs ../chr2L_test_region_raw_data/cage/cage_marginal.chr2L.plus.wig 
                  ../chr2L_test_region_raw_data/cage/cage_marginal.chr2L.minus.wig
      --polya-reads-gffs ../chr2L_test_region_raw_data/merged_polyA.chr2L_4605421_5481770.gff
      --out-file-prefix=test
    """
    def build_find_exons_cmds( sample_type, sample_id ):
        call_template = "python {0} {1} {2} {3} --cage-wigs {4} --polya-reads-gffs {5} --out-file-prefix {6}"
        
        # find all of the merged rnaseq coverage files
        res = elements.get_elements_from_db( \
            "rnaseq_cov_bedgraph", sample_type, sample_id )
        bedgraph_fnames = [ i.fname for i in res ]
        if len( bedgraph_fnames ) != 2:
            raise ValueError, "Can't find the rnaseq coverage files " \
                              + "necessary to build exons from."
        
        # find the merged, filtered jns file
        if USE_MERGED_JNS_FOR_EXONS:
            res = elements.get_elements_from_db( \
                "filtered_jns_gff", "*" , "*", "." )
        else:
            res = elements.get_elements_from_db( \
                "filtered_jns_gff", sample_type , "*", "." )
        if len( res ) < 1:
            raise ValueError, "Can't find the jns gff file " \
                              + "necessary to build exons."
        assert len( res ) == 1
        jns_fname = res[0].fname
        
        # find the merged CAGE signal files
        if USE_MERGED_CAGE_SIGNAL_FOR_EXONS:
            ress = elements.get_elements_from_db( \
                "cage_cov_wig", "*" , "*" )
        else:
            ress = elements.get_elements_from_db( \
                "cage_cov_wig", sample_type , "*" )
        if len( ress ) != 2:
            ress = elements.get_elements_from_db( \
                "cage_cov_wig", "*" , "*" )
            
            #raise ValueError, "Can't find the cage signal files " \
            #                  + "necessary to build exons."
        assert len( ress ) == 2
        cage_wig_fnames = [ res.fname for res in ress ]
        
        # find the merged POLYA signal files
        if USE_MERGED_POLYA_SIGNAL_FOR_EXONS:
            ress = elements.get_elements_from_db( \
                "polya_reads_gff", "*" , "*" )
        else:
            ress = elements.get_elements_from_db( \
                "polya_reads_gff", sample_type )
        
        if len( ress ) != 1:
            ress = elements.get_elements_from_db( \
                "polya_reads_gff", "*" , "*" )
            if len( ress ) != 1:
                raise ValueError, "Can't find the polya signal files " \
                    + "necessary to build exons."
        
        assert len( ress ) == 1
        polya_gff_fnames = [ res.fname for res in ress ]
        
        chrm_sizes_fname = elements.chr_sizes.get_tmp_fname( with_chr = True )

        output_fn_prefix = os.path.join( output_prefix, \
            "discovered_exons.%s.%s" % ( sample_type, sample_id ) )
        output_fn_prefix = output_fn_prefix.replace( ".*", "" )
        
        call = call_template.format( FIND_EXONS_CMD, " ".join(bedgraph_fnames),\
                            jns_fname, chrm_sizes_fname, \
                            " ".join(cage_wig_fnames),   \
                            " ".join( polya_gff_fnames), \
                            output_fn_prefix )

        extensions = [ ".internal_exons.gff",    \
                       ".tss_exons.gff",  \
                       ".tes_exons.gff" ]
        
        output_fnames = [output_fn_prefix + extension for extension in extensions]
        output_element_types = [
              ElementType( "exons_gff", sample_type, sample_id, "." ),
              ElementType( "cage_tss_exons_gff", sample_type, sample_id, "." ),
              ElementType( "polya_tes_exons_gff", sample_type, sample_id, "." )\
        ]
        
        dependency_fnames = [ jns_fname ]
        dependency_fnames.extend( bedgraph_fnames )
        dependency_fnames.extend( cage_wig_fnames )
        
        cmd = Cmd(call, output_element_types, output_fnames, dependency_fnames)
        pserver.add_process( cmd, Resource(1), Resource(1) )

    # build the merged sample exons
    build_find_exons_cmds( "*", "*" )
    
    if BUILD_SAMPLE_SPECIFIC_EXONS:
        sample_types_and_ids = elements.get_distinct_element_types_and_ids( \
            [ "filtered_jns_gff", "rnaseq_cov_bedgraph" ], get_merged=True )
        
        # buidl the build eoxn cmds
        for sample_type, sample_id in sample_types_and_ids:
            if USE_MERGED_RNASEQ_FOR_EXONS and sample_id == '*':
                build_find_exons_cmds( sample_type, sample_id )
            elif not USE_MERGED_RNASEQ_FOR_EXONS and sample_id != '*':
                build_find_exons_cmds( sample_type, sample_id )
    
    
    return

def build_transcripts( elements, pserver, output_prefix, use_TF_elements=False ):
    """
    build_transcripts.py [-h] --exons EXONS [EXONS ...] 
                              --tss TSS [TSS ...]
                              --tes TES [TES ...] 
                              --junctions JUNCTIONS [JUNCTIONS ...] 
                              [--threads THREADS]
                              [--out-fname OUT_FNAME] 
                              [--log-fname LOG_FNAME]
                              [--verbose]

    """
    try:
        os.makedirs( output_prefix )
    except OSError:
        # assume that the directory already exists, and continue
        pass

    if use_TF_elements:
        exon_input_type = 'TF_exons_gff'
        jn_input_type = 'TF_jns_gff'
        transcript_output_type = "TF_filt_element_transcripts_gtf"
    else:
        exon_input_type = 'exons_gff'
        jn_input_type = 'filtered_jns_gff'
        transcript_output_type = "transcripts_gtf"
        
    def build_transcripts_for_sample( sample_type, sample_id ):
        # get the exons
        if not USE_MERGED_EXONS_FOR_TRANSCRIPTS and BUILD_SAMPLE_SPECIFIC_EXONS:
            ress = elements.get_elements_from_db( \
                exon_input_type, sample_type, sample_id  )
        else:
            ress = elements.get_elements_from_db( \
                exon_input_type, "*", "*"  )
        
        if len( ress ) < 1: return
        assert len( ress ) == 1
        exons_fname = ress[0].fname
        
        # get tss exons
        if not USE_MERGED_EXONS_FOR_TRANSCRIPTS and BUILD_SAMPLE_SPECIFIC_EXONS:
            ress = elements.get_elements_from_db(\
                "cage_tss_exons_gff", sample_type, sample_id)
        else:
            ress = elements.get_elements_from_db(\
                "cage_tss_exons_gff", "*", "*" )

        assert len( ress ) == 1
        
        tss_exons_fnames = [ ress[0].fname, ]
        ress = elements.get_elements_from_db( "cdna_tss_gff" )
        tss_exons_fnames.extend( e.fname for e in ress )
        
        # get tes exons
        if not USE_MERGED_EXONS_FOR_TRANSCRIPTS and BUILD_SAMPLE_SPECIFIC_EXONS:
            ress = elements.get_elements_from_db( \
                "polya_tes_exons_gff", sample_type, sample_id  )
        else:
            ress = elements.get_elements_from_db( \
                "polya_tes_exons_gff", "*", "*"  )
        
        assert len( ress ) == 1
        tes_exons_fnames = [ ress[0].fname, ]
        ress = elements.get_elements_from_db( "cdna_tes_gff" )
        tes_exons_fnames.extend( e.fname for e in ress )

        # get junctions
        ress = elements.get_elements_from_db( \
            jn_input_type, sample_type, sample_id  )
        assert len( ress ) == 1
        jns_fname = ress[0].fname

        sample_type_name = "merged_input" if sample_type == "*" else sample_type
        sample_id_name = "merged_input" if sample_id == "*" else sample_id
        suffix = ".transcripts.gtf" if not use_TF_elements \
            else ".tfelements.transcripts.gtf"
        op_fname = os.path.join( output_prefix, sample_type_name + "." \
                                     + sample_id_name + suffix )
        
        log_fname = op_fname + ".log"
        
        call = "python %s --exons {0} --tss {1} --tes {2} --junctions {3} " \
                      + " --out-fname {4} --log-fname {5}"
        call = call % BUILD_TRANSCRIPTS_CMD
        
        call = call.format( exons_fname, " ".join( tss_exons_fnames ), \
                                " ".join( tes_exons_fnames ),  \
                                jns_fname, op_fname, log_fname  )
        call +=  " --threads={threads}"
        
        op_element_types = [ \
            ElementType( transcript_output_type, sample_type, sample_id, "." ),]
        op_fnames = [ op_fname,]

        dependencies = [ exons_fname, jns_fname ]
        dependencies.extend( tss_exons_fnames )
        dependencies.extend( tes_exons_fnames )
        
        cmd = Cmd( call, op_element_types, op_fnames, dependencies )
        max_res = min(Resource(8), Resource(pserver.max_available_resources))
        pserver.add_process( cmd, Resource(1), max_res )
        return

    ress = elements.get_elements_from_db( exon_input_type )
    for e in ress[:]:
        if USE_MERGED_RNASEQ_FOR_EXONS and e.sample_id != '*': 
            continue
        elif not USE_MERGED_RNASEQ_FOR_EXONS and e.sample_id == '*':
            continue
        
        build_transcripts_for_sample( e.sample_type, e.sample_id  )
    
    build_transcripts_for_sample( "*", "*"  )
    
    return

def merge_transcripts( elements, pserver, output_prefix, \
                           input_e_type='transcripts_gtf' ):
    try:
        os.makedirs( output_prefix )
    except OSError:
        # assume that the directory already exists, and continue
        pass
    
    def add_merge_transcripts_sample_cmd(  \
                sample_type, input_fnames, \
                op_e_type="transcripts_gtf" ):
        if op_e_type == "TF_filt_element_transcripts_gtf":
            assert False
            suffix = ".TFfilt_transcripts.gtf"
        elif op_e_type == 'transcripts_gtf':
            suffix = ".transcripts.gtf"
        else:
            assert False
        
        #if sample_type == "*": 
        #    raise ValueError, "Can't merge merged transcripts."

        sample_type_name = "merged" if sample_type == "*" else sample_type
        op_fname = os.path.join(output_prefix, \
                                    sample_type_name + suffix)

        sources_fname = os.path.join(output_prefix, \
                                    sample_type_name + ".sources")
        
        call = "python %s %s --sources-fname %s --threads={threads} > %s" \
            % ( MERGE_TRANSCRIPTS_CMD, " ".join( input_fnames ), \
                    sources_fname, op_fname )
        
        op_element_types = [ \
            ElementType( op_e_type, sample_type, "M", "." ),
            ElementType( "transcript_sources", sample_type, "M", "." ) ]
        op_fnames = [ op_fname, sources_fname ]
        dependencies = input_fnames
        
        cmd = Cmd( call, op_element_types, op_fnames, dependencies )
        res = min(pserver.max_available_resources, 16, len(input_fnames) )
        pserver.add_process( cmd, Resource( res ) )
    
    # add the merge all command first, since it takes the 
    # longest to complete
    in_es = elements.get_elements_from_db( input_e_type )
    input_fnames = [ e.fname for e in in_es 
                     if e.sample_id in "*" and e.sample_type != '*']
    if USE_MERGED_INPUT:
        merged_input_fname = elements.get_elements_from_db( \
            input_e_type, "*", "*" )[0].fname
        input_fnames.append( merged_input_fname )
    
    add_merge_transcripts_sample_cmd( "*", input_fnames )

    """
    # get the merged input transcripts    
    if USE_MERGED_INPUT:
        merged_input_fname = elements.get_elements_from_db( \
            input_e_type, "*", "*" )[0].fname
        input_fnames.append( merged_input_fname )


    if len( input_fnames ) > 0:
        add_merge_transcripts_sample_cmd( "M", input_fnames )
    
    # get all of the sample types, and add them
    sample_types = set()
    for e in elements.get_elements_from_db( input_e_type ):
        if e.sample_type != "*": sample_types.add( e.sample_type )

    
    for sample_type in sample_types:
        # get the input elements filenames
        in_es = elements.get_elements_from_db( input_e_type, sample_type )
        input_fnames = [ e.fname for e in in_es ]
        add_merge_transcripts_sample_cmd( sample_type, input_fnames )
    """
    
    return

def estimate_fl_dists( elements, pserver, output_prefix ):
    try:
        os.makedirs( output_prefix )
    except OSError:
        # assume that the directory already exists, and continue
        pass
    
    """
     python ~/Desktop/grit/sparsify/frag_len.py 
     ~/Desktop/grit_test_data/chr4_transcriptome/exons/
           discovered_exons.AdVirginF_Ecl_1day_Heads.sample_1.tes_exons.gff 
     /home/nboley/Desktop/grit_test_data/chr4_test_data/raw_data/bams/
           AdVirginF_Ecl_1day_Heads.497_BS234.chr4.bam  
     AdVirginF_Ecl_1day_Heads.sample_1.fldist 
     --analyze
    """
    def build_fl_dist_cmd( sample_type, sample_id ):
        # get the bam file for this sample_type, id combo
        ress = elements.get_elements_from_db( \
            "rnaseq_polyaplus_bam", sample_type, sample_id )
        if len( ress ) == 0:
            ress = elements.get_elements_from_db( \
                "rnaseq_polyaplus_rev_bam", sample_type, sample_id )
        assert len( ress ) == 1
        bam_fname = ress[0].fname
        
        # get the exons file ( we always use distal exons, because reads that 
        # fall entirely within them are necessarily full length
        ress = elements.get_elements_from_db( \
            "cage_tss_exons_gff", sample_type, sample_id )
        assert len( ress ) == 1
        exons_fname = ress[0].fname
        
        # get the output file name
        op_fname = os.path.join( output_prefix, sample_type + "." \
                                     + sample_id + ".fldist.obj" )
        
        cmd_str_template = "python %s {0} {1} {2} " % BUILD_FL_DIST_CMD
        call = cmd_str_template.format( exons_fname, bam_fname, op_fname )
        
        op_element_types = [ \
            ElementType( "fl_dist", sample_type, sample_id, "." ),]
        op_fnames = [ op_fname,]

        dependencies = [ bam_fname, exons_fname ]
        
        cmd = Cmd( call, op_element_types, op_fnames, dependencies )
        pserver.add_process( cmd, Resource(1) )
    

    sample_types_and_ids = set()
    sample_types_and_ids.update( elements.get_distinct_element_types_and_ids( \
                [ "rnaseq_polyaplus_bam", ], False ) )
    sample_types_and_ids.update( elements.get_distinct_element_types_and_ids( \
                [ "rnaseq_polyaplus_rev_bam", ], False ) )

    for sample_type, sample_id in sorted( sample_types_and_ids ):
        build_fl_dist_cmd( sample_type, sample_id )
    
    return


def sparsify_transcripts( elements, pserver, output_prefix ):
    try:
        os.makedirs( output_prefix )
    except OSError:
        # assume that the directory already exists, and continue
        pass
    
    """
    python ~/Desktop/grit/sparsify/sparsify_transcripts.py 
    tmp.transcripts.sparse.gtf                            # ofname
    transcripts/merged_input.merged_input.transcripts.gtf #candidate transcripts
    ../chr4_test_data/raw_data/bams/L3_ImaginalDiscs.56*.bam 
    --fl-dists fl_dists/*.obj 
    --threads=3 
    -m
    """
    
    # get all of the bam files
    ress = elements.get_elements_from_db( "rnaseq_polyaplus_bam" )
    bam_fnames = [ res.fname for res in ress ]
    
    ress = elements.get_elements_from_db( "fl_dist" )
    fldist_fnames = [ res.fname for res in ress ]
    
    ress = elements.get_elements_from_db( "transcripts_gtf", "M", "M" )
    assert( len(ress) == 1 )
    merged_transcript_fname = ress[0].fname
    
    op_fname = os.path.join( output_prefix, "merged.sparse.transcripts.gtf" )

    cmd_str_template  = "python %s %s %s %s --fl-dists %s -m "   \
        % ( SPARSIFY_TRANSCRIPTS_CMD,                            \
            op_fname, merged_transcript_fname,                    \
            " ".join(bam_fnames), " ".join( fldist_fnames)  )
    cmd_str_template += "--threads={threads}"
    call = cmd_str_template
    
    op_element_types = [ \
        ElementType( "sparse_transcripts_gtf", "M", "M", "." ),]
    op_fnames = [ op_fname,]
    
    dependencies = [ merged_transcript_fname, ]
    dependencies.extend( bam_fnames )
    dependencies.extend( fldist_fnames )

    cmd = Cmd( call, op_element_types, op_fnames, dependencies )
    pserver.add_process( cmd,  Resource(pserver.max_available_resources) )
        
    return

    
def run_all_slide_compares(elements, pserver, output_prefix, build_maps=False):
    assert build_maps == False
    
    try:
        os.makedirs( output_prefix )
    except OSError:
        # assume that the directory already exists, and continue
        pass
        
    def run_slide_compare( transcript_element, annotation_fname, \
                               output_e_type='stats' ):
        sample_type_name = transcript_element.sample_type
        if transcript_element.sample_type == "*": 
            sample_type_name = "merged_input"
        if transcript_element.sample_type == "M":
            sample_type_name = "merged"

        sample_id_name = transcript_element.sample_id
        if transcript_element.sample_id == "*": 
            sample_id_name = "merged_input"
        if transcript_element.sample_type == "M":
            sample_id_name = "merged"

        output_files_prefix = os.path.join( \
            output_prefix, "%s.%s.%s" % ( \
                sample_type_name, sample_id_name, output_e_type ) )
        
        call = "python %s {0.fname} {1} --out-prefix {2}" % TRANS_CMP_CMD
        call = call.format( transcript_element, \
                                annotation_fname, output_files_prefix  )
        call +=  " --threads={threads}"
        
        op_element_types = [ \
            ElementType( output_e_type, transcript_element.sample_type, \
                         transcript_element.sample_id, "." ), ]
        
        op_fnames = [ output_files_prefix + ".stats",]
        dependencies = [ transcript_element.fname, annotation_fname ]
        cmd = Cmd( call, op_element_types, op_fnames, dependencies )
        pserver.add_process( cmd, Resource(1) )

        return
    
    annotation_elements = elements.get_elements_from_db( "annotation_gtf" )
    ann_fnames = [ e.fname for e in annotation_elements ]

    # run slide compare for every combination of transcript and annotation
    transcript_elements = elements.get_elements_from_db( "transcripts_gtf" )
    for transcript_element in transcript_elements:
        for ann_fname in ann_fnames:
            run_slide_compare( transcript_element, ann_fname )
    
    return

def call_orfs( elements, pserver, output_prefix ):
    try:
        os.makedirs( output_prefix )
    except OSError:
        # assume that the directory already exists, and continue
        pass
    
    """
    time python ~/grit/proteomics/ORF_finder.py \
        ./transcripts/merged_input.merged_input.transcripts.gtf  \
        /media/scratch/genomes/drosophila/BDGP_5/all_fa/fly.fa \
        --annotation /media/scratch/genomes/drosophila/dmel-all-r5.45.cds.gtf \
        --threads=50 \
        --out_prefix tmp \

    OUTPUTS:
    tmp.annotated.gtf

    time python split_orf_results_by_sample.py tmp.annotated.gtf merged.sources out_suffix
    merged_source.out_suffix

    INPUTS: 
    # maybe change to accept all, and then filter AS and KI classes
    time python ~/grit/proteomics/filter_frame_shifts.py 
        tmp.AS_class.gtf 
        /media/scratch/genomes/drosophila/dmel-all-r5.45.cds.gtf 
        junctions/merged.filtered.jns.gff 
        tmp.KI_class.gtf 
        --out-prefix TMP.filtered


    python ~/grit/proteomics/filter_by_proteomics.py 
        TMP.filtered.all_filtered.gtf 
        --cDNA-gtf /media/scratch/RNAseq/cdnas.gtf 
        --annotation /media/scratch/genomes/drosophila/flybase_mRNA.r5_32.gtf 
        -o TMP.merged.filtered
    
    """
    # get the merged transcripts from the database
    res = elements.get_elements_from_db( "transcripts_gtf", "*", "*" )
    assert len( res ) == 1
    merged_trans_fname = res[0].fname

    
    # get the fasta file from the DB
    fasta_fn = elements.genome_fname
    
    # get the CODING annotation file 
    res = elements.get_elements_from_db( "CDS_annotation_gtf" )
    assert len( res ) == 1
    coding_ann_fname = res[0].fname
    
    out_prefix = "CDStrans." + merged_trans_fname[:-4]
    
    call = "python %s {0} {1} --annotation {2} --out-prefix {3}" \
        % FIND_ORFS_CMD
    call.format( merged_trans_fname, fasta_fn, coding_ann_fname, out_prefix )
    call += " --threads {threads}"
    
    op_fnames = [ out_prefix + ".%s.gtf" % suff for suff in \
                      ("KI_class", "AS_class") ]

    print call
    return


def extract_cdna_elements( elements, pserver, tss_op_prefix, tes_op_prefix ):
    def build_extract_cdnas_cmd( input_element ):
        input_fname = input_element.fname
        
        sample_type_name = get_sample_type_name( input_element.sample_type )
        sample_id_name = get_sample_id_name( input_element.sample_id )
        op_fname_prefix = "%s.%s" % (sample_type_name, sample_id_name )

        tss_op_fname = os.path.join( \
            tss_op_prefix, op_fname_prefix + ".cdna_tss_exons.gff" )
        tes_op_fname = os.path.join( \
            tes_op_prefix, op_fname_prefix + ".cdna_tes_exons.gff" )

        call = "python %s --tss-fname {0} --tes-fname {1} {2}" \
            % EXTRACT_ELEMENTS_CMD
        call = call.format( tss_op_fname, tes_op_fname, input_fname )

        op_element_types = [ \
            ElementType( "cdna_tss_gff", input_element.sample_type, \
                         input_element.sample_id, "." ),
            ElementType( "cdna_tes_gff", input_element.sample_type, \
                         input_element.sample_id, "." ) 
            ]
        
        op_fnames = [ tss_op_fname, tes_op_fname ]
        
        dependencies = [ input_fname, ]
        
        cmd = Cmd( call, op_element_types, op_fnames, dependencies )
        pserver.add_process( cmd, Resource(1) )
        
    
    # get all of the cdna elements
    for e in elements.get_elements_from_db( "cdna_gtf" ):
        build_extract_cdnas_cmd( e )
    
    return



def main():
    elements_fname = sys.argv[1]
    num_threads = int( sys.argv[2] )
    base_dir = sys.argv[3]
    
    with open( elements_fname ) as fp:
        elements = Elements( fp )
    
    pserver = ProcessServer( elements, Resource( num_threads )  )

    build_all_cov_wiggles( elements, pserver, base_dir + "read_cov_bedgraphs" )
    
    extract_all_junctions( elements, pserver, base_dir + "junctions/" )
    build_high_quality_junctions( elements, pserver, base_dir + "junctions/" )
    intersect_all_junctions( elements, pserver, base_dir + "junctions/" )
    merge_sample_type_junctions( elements, pserver, base_dir + "junctions/" )
        
<<<<<<< HEAD
=======
    build_all_cov_wiggles( elements, pserver, base_dir + "read_cov_bedgraphs" )
    
>>>>>>> d8d0ddfd
    build_all_exon_files( elements, pserver, base_dir + "exons" )
    
    # estimate_fl_dists( elements, pserver, base_dir + "fl_dists" )
    
    build_transcripts( elements, pserver, base_dir + "transcripts" )
    
    merge_transcripts( elements, pserver, base_dir + "transcripts" )

    # sparsify_transcripts( elements, pserver, base_dir + "transcripts" )

    # call_orfs( elements, pserver, base_dir + "transcripts" )
    
    run_all_slide_compares( elements, pserver, base_dir + "stats" )


    pserver.process_queue()    
    return

main()
<|MERGE_RESOLUTION|>--- conflicted
+++ resolved
@@ -1637,12 +1637,7 @@
     build_high_quality_junctions( elements, pserver, base_dir + "junctions/" )
     intersect_all_junctions( elements, pserver, base_dir + "junctions/" )
     merge_sample_type_junctions( elements, pserver, base_dir + "junctions/" )
-        
-<<<<<<< HEAD
-=======
-    build_all_cov_wiggles( elements, pserver, base_dir + "read_cov_bedgraphs" )
-    
->>>>>>> d8d0ddfd
+    
     build_all_exon_files( elements, pserver, base_dir + "exons" )
     
     # estimate_fl_dists( elements, pserver, base_dir + "fl_dists" )
