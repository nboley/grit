import sys, os
import numpy

import time

from pysam import Fastafile, Samfile

from itertools import izip, chain
from collections import defaultdict
import Queue

import multiprocessing

from files.gtf import load_gtf, Transcript, Gene
from files.reads import RNAseqReads, CAGEReads, RAMPAGEReads
from transcript import cluster_exons, build_transcripts
from proteomics.ORF_finder import find_cds_for_gene

from f_matrix import build_design_matrices
import frequency_estimation
from frag_len import load_fl_dists, FlDist, build_normal_density

MAX_NUM_TRANSCRIPTS = 50000

from lib.logging import Logger
# log statement is set in the main init, and is a global
# function which facilitates smart, ncurses based logging
log_statement = None

log_fp = sys.stderr
num_threads = 1

DEBUG = True
DEBUG_VERBOSE = False

def log(text):
    if VERBOSE: log_fp.write(  text + "\n" )
    return

class ThreadSafeFile( file ):
    def __init__( *args ):
        file.__init__( *args )
        args[0].lock = multiprocessing.Lock()

    def write( self, string ):
        self.lock.acquire()
        file.write( self, string )
        self.flush()
        self.lock.release()

def calc_fpkm( gene, fl_dist, freqs, num_reads_in_bam, num_reads_in_gene ):
    fpkms = []
    for t, freq in izip( gene.transcripts, freqs ):
        num_reads_in_t = num_reads_in_gene*freq
        t_len = sum( e[1] - e[0] + 1 for e in t.exons )
        fpk = num_reads_in_t/(t_len/1000.)
        fpkm = fpk/(num_reads_in_bam/1000000.)
        fpkms.append( fpkm )
    return fpkms

class MaxIterError( ValueError ):
    pass

def write_gene_to_gtf( ofp, gene, mles=None, lbs=None, ubs=None, fpkms=None,
                       unobservable_transcripts=set()):
    if mles != None:
        assert len(gene.transcripts) == len(mles) + len(unobservable_transcripts)
    n_skipped_ts = 0
    for index, transcript in enumerate(gene.transcripts):
        if index in unobservable_transcripts:
            n_skipped_ts += 1
            continue
        meta_data = {}
        if mles != None:
            transcript.score = max(1,int((1000.*mles[index-n_skipped_ts])/max(mles)))
            meta_data["frac"] = ("%.2e" % mles[index-n_skipped_ts])
        if lbs != None:
            meta_data["conf_lo"] = "%.2e" % lbs[index-n_skipped_ts]
        if ubs != None:
            meta_data["conf_hi"] = "%.2e" % ubs[index-n_skipped_ts]
        if fpkms != None:
            meta_data["FPKM"] = "%.2e" % fpkms[index-n_skipped_ts]
        
        ofp.write( transcript.build_gtf_lines(
                gene.id, meta_data, source="grit") + "\n" )
    
    return

def estimate_gene_expression_worker( work_type, (gene_id,sample_id,trans_index),
                                     input_queue, input_queue_lock,
                                     op_lock, output, 
                                     estimate_confidence_bounds ):
    
    if work_type == 'gene':
        op_lock.acquire()
        contig = output[ (gene_id, 'contig') ]
        strand = output[ (gene_id, 'strand') ]
        tss_exons = output[ (gene_id, 'tss_exons') ]
        internal_exons = output[(gene_id, 'internal_exons')]
        tes_exons = output[ (gene_id, 'tes_exons') ]
        se_transcripts = output[ (gene_id, 'se_transcripts') ]
        introns = output[ (gene_id, 'introns') ]
        fasta_fn = output[ (gene_id, 'fasta_fn') ]
        op_lock.release()
                
        transcripts = []
        for i, exons in enumerate( build_transcripts( 
                tss_exons, internal_exons, tes_exons,
                se_transcripts, introns, strand, MAX_NUM_TRANSCRIPTS ) ):
            transcripts.append( Transcript(
                    "%s_%i" % ( gene_id, i ), contig, strand, 
                    exons, cds_region=None, gene_id=gene_id) )
        
        gene_min = min( min(e) for e in chain(
                tss_exons, tes_exons, se_transcripts))
        gene_max = max( max(e) for e in chain(
                tss_exons, tes_exons, se_transcripts))
        gene = Gene( gene_id, contig, strand, gene_min, gene_max, transcripts )

        if fasta_fn != None:
            fasta = Fastafile( fasta_fn )
            gene.transcripts = find_cds_for_gene( gene, fasta, only_longest_orf=True )
        
        op_lock.acquire()
        output[(gene_id, 'gene')] = gene
        op_lock.release()
        
        # only try and build the design matrix if we were able to build full 
        # length transcripts
        if len( gene.transcripts ) > 0:
            input_queue_lock.acquire()
            input_queue.append( ('design_matrices', (gene_id, None, None)) )
            input_queue_lock.release()
        
    elif work_type == 'design_matrices':
        log_statement( "Finding design matrix for Gene %s" % gene_id  )
        op_lock.acquire()
        gene = output[(gene_id, 'gene')]
        fl_dists = output[(gene_id, 'fl_dists')]
        promoter_reads_init_data = output[(gene_id, 'promoter_reads')]
        rnaseq_reads_init_data = output[(gene_id, 'rnaseq_reads')]
        op_lock.release()
        rnaseq_reads = [ RNAseqReads(fname).init(**kwargs) 
                         for fname, kwargs in rnaseq_reads_init_data ][0]
        promoter_reads = [ readsclass(fname).init(**kwargs) 
                         for readsclass, fname, kwargs in promoter_reads_init_data ]
        try:
            expected_array, observed_array, unobservable_transcripts \
                = build_design_matrices( gene, rnaseq_reads, 
                                         fl_dists, promoter_reads )
        except ValueError, inst:
            error_msg = "%i: Skipping %s: %s" % ( os.getpid(), gene_id, inst )
            log_statement( error_msg )
            if DEBUG: raise
            input_queue_lock.acquire()
            input_queue.append(
                ('ERROR', ((gene_id, rnaseq_reads.filename, trans_index), error_msg)))
            input_queue_lock.release()
            return
        except MemoryError, inst:
            error_msg =  "%i: Skipping %s: %s" % ( os.getpid(), gene_id, inst )
            log_statement( error_msg )
            if DEBUG: raise
            input_queue_lock.acquire()
            input_queue.append(
                ('ERROR', ((gene_id, rnaseq_reads.filename, trans_index), error_msg)))
            input_queue_lock.release()
            return
        
        #log_statement( "FINISHED DESIGN MATRICES %s" % gene_id )
        log_statement( "" )

        op_lock.acquire()
        try:
            output[(gene_id, 'design_matrices')] = \
                ( observed_array, expected_array, unobservable_transcripts )
        except SystemError, inst:
            op_lock.release()
            error_msg =  "SYSTEM ERROR: %i: Skipping %s: %s" % ( 
                os.getpid(), gene_id, inst )
            log_statement( error_msg )
            input_queue_lock.acquire()
            input_queue.append(
                ('ERROR', ((gene_id, rnaseq_reads.filename, trans_index), error_msg)))
            input_queue_lock.release()
            return
        else:
            op_lock.release()
        
        input_queue_lock.acquire()
        if ONLY_BUILD_CANDIDATE_TRANSCRIPTS:
            input_queue.append(('FINISHED', (gene_id, None, None)))
        else:
            input_queue.append( ('mle', (gene_id, None, None)) )
        input_queue_lock.release()
    elif work_type == 'mle':
        log_statement( "Finding MLE for Gene %s" % gene_id  )
        op_lock.acquire()
        observed_array, expected_array, unobservable_transcripts = \
            output[(gene_id, 'design_matrices')]
        gene = output[(gene_id, 'gene')]
        fl_dists = output[(gene_id, 'fl_dists')]
        promoter_reads = output[(gene_id, 'promoter_reads')]
        rnaseq_reads_init_data = output[(gene_id, 'rnaseq_reads')]
        op_lock.release()
        
        rnaseq_reads = [ RNAseqReads(fname).init(args) 
                         for fname, args in rnaseq_reads_init_data ][0]
        
        try:
            mle_estimate = frequency_estimation.estimate_transcript_frequencies( 
                observed_array, expected_array)
            num_reads_in_gene = observed_array.sum()
            num_reads_in_bam = NUMBER_OF_READS_IN_BAM
            fpkms = calc_fpkm( gene, fl_dists, mle_estimate, 
                               num_reads_in_bam, num_reads_in_gene )
        except ValueError, inst:
            error_msg = "Skipping %s: %s" % ( gene_id, inst )
            log_statement( error_msg )
            if DEBUG: raise
            input_queue_lock.acquire()
            input_queue.append(('ERROR', (
                        (gene_id, rnaseq_reads.filename, trans_index), 
                        error_msg)))
            input_queue_lock.release()
            return
        
        log_lhd = frequency_estimation.calc_lhd( 
            mle_estimate, observed_array, expected_array)
        #log_statement( "FINISHED MLE %s\t%.2f" % ( gene_id, log_lhd ) )
        log_statement("")

        op_lock.acquire()
        output[(gene_id, 'mle')] = mle_estimate
        output[(gene_id, 'fpkm')] = fpkms
        op_lock.release()

        input_queue_lock.acquire()
        if estimate_confidence_bounds:
            op_lock.acquire()
            output[(gene_id, 'ub')] = [None]*len(mle_estimate)
            output[(gene_id, 'lb')] = [None]*len(mle_estimate)
            op_lock.release()        

            for i in xrange(expected_array.shape[1]):
                input_queue.append( ('lb', (gene_id, None, i)) )
                input_queue.append( ('ub', (gene_id, None, i)) )
        else:
            input_queue.append(('FINISHED', (gene_id, None, None)))
        input_queue_lock.release()

    elif work_type in ('lb', 'ub'):
        op_lock.acquire()
        observed_array, expected_array, unobservable_transcripts = \
            output[(gene_id, 'design_matrices')]
        mle_estimate = output[(gene_id, 'mle')]
        op_lock.release()

        bnd_type = 'LOWER' if work_type == 'lb' else 'UPPER'

        p_value, bnd = frequency_estimation.estimate_confidence_bound( 
            observed_array, expected_array, 
            trans_index, mle_estimate, bnd_type )
        log_statement( "FINISHED %s BOUND %s\t%s\t%i\t%.2e\t%.2e" % ( 
            bnd_type, gene_id, None, trans_index, bnd, p_value ) )
        
        op_lock.acquire()
        bnds = output[(gene_id, work_type+'s')]
        bnds[trans_index] = bnd
        output[(gene_id, work_type+'s')] = bnds
        
        ubs = output[(gene_id, 'ubs')]
        lbs = output[(gene_id, 'lbs')]
        mle = output[(gene_id, 'mle')]
        if len(ubs) == len(lbs) == len(mle):
            gene = output[(gene_id, 'gene')]
            fl_dists = output[(gene_id, 'fl_dists')]
            num_reads_in_gene = observed_array.sum()
            num_reads_in_bam = NUMBER_OF_READS_IN_BAM
            ub_fpkms = calc_fpkm( gene, fl_dists, [ ubs[i] for i in xrange(len(mle)) ], 
                                  num_reads_in_bam, num_reads_in_gene )
            output[(gene_id, 'ubs')] = ub_fpkms
            lb_fpkms = calc_fpkm( gene, fl_dists, [ lbs[i] for i in xrange(len(mle)) ], 
                                  num_reads_in_bam, num_reads_in_gene )
            output[(gene_id, 'lbs')] = lb_fpkms
            input_queue_lock.acquire()
            input_queue.append(('FINISHED', (gene_id, None, None)))
            input_queue_lock.release()
        
        op_lock.release()        
        

    return

def write_finished_data_to_disk( output_dict, output_dict_lock, 
                                 finished_genes_queue, ofp,
                                 compute_confidence_bounds=True, 
                                 write_design_matrices=False ):
    log_statement("Initializing background writer")
    while True:
        try:
            write_type, key = finished_genes_queue.get(timeout=0.1)
            if write_type == 'FINISHED':
                break
        except Queue.Empty:
            log_statement( "Waiting for write queue to fill." )
            time.sleep( 1 )
            continue
        
        # write out the design matrix
        if write_type == 'design_matrix':
            if write_design_matrices:
                if DEBUG_VERBOSE: 
                    log_statement("Writing design matrix mat to '%s'" % ofname)
                observed,expected,missed = output_dict[(key,'design_matrices')]
                ofname = "./%s_%s.mat" % ( key[0], os.path.basename(key[1]) )
                if DEBUG_VERBOSE: log_statement("Writing mat to '%s'" % ofname)
                savemat( ofname, {'observed': observed, 'expected': expected}, 
                         oned_as='column' )
                ofname = "./%s_%s.observed.txt" % ( 
                    key[0], os.path.basename(key[1]) )
                with open( ofname, "w" ) as ofp:
                    ofp.write("\n".join( "%e" % x for x in  observed ))
                ofname = "./%s_%s.expected.txt" % ( 
                    key[0], os.path.basename(key[1]) )
                with open( ofname, "w" ) as ofp:
                    ofp.write("\n".join( "\t".join( "%e" % y for y in x ) 
                                         for x in expected ))
                log_statement("" % ofname)
            continue
        elif write_type == 'gtf':
            output_dict_lock.acquire()
            log_statement( "Writing GENE %s to gtf" % key )
            
            gene = output_dict[(key, 'gene')]
            unobservable_transcripts = output_dict[(key, 'design_matrices')][2]
            mles = output_dict[(key, 'mle')] \
                if not ONLY_BUILD_CANDIDATE_TRANSCRIPTS else None
            fpkms = output_dict[(key, 'fpkm')] \
                if not ONLY_BUILD_CANDIDATE_TRANSCRIPTS else None
            lbs = output_dict[(key, 'lbs')] \
                if compute_confidence_bounds else None
            ubs = output_dict[(key, 'ubs')] \
                if compute_confidence_bounds else None
            write_gene_to_gtf( ofp, gene, mles, lbs, ubs, fpkms, 
                               unobservable_transcripts=unobservable_transcripts )
            
            del output_dict[(key, 'gene')]
            del output_dict[(key, 'mle')]
            del output_dict[(key, 'design_matrices')]
            del output_dict[(key, 'lbs')]
            del output_dict[(key, 'ubs')]
            
            output_dict_lock.release()
            log_statement( "" )
        
    return

def load_elements( fp ):
    all_elements = defaultdict( lambda: defaultdict(set) )
    for line in fp:
        if line.startswith( 'track' ): continue
        chrm, start, stop, element_type, score, strand = line.split()[:6]
        # subtract 1 from stop becausee beds are closed open
        all_elements[(chrm, strand)][element_type].add( 
            (int(start), int(stop)-1) )
    
    # convert into array
    all_array_elements = defaultdict( 
        lambda: defaultdict(lambda: numpy.zeros(0)) )
    for key, elements in all_elements.iteritems():
        for element_type, contig_elements in elements.iteritems():
            all_array_elements[key][element_type] \
                = numpy.array( sorted( contig_elements ) )

    return all_array_elements

def build_fl_dists( elements, rnaseq_reads,
                    analyze_pdf_fname=None ):
    from frag_len import estimate_fl_dists, analyze_fl_dists, \
        estimate_normal_fl_dist_from_reads
    from transcript import iter_nonoverlapping_exons
    from files.gtf import GenomicInterval
    assert len( rnaseq_reads ) == 1
    reads = rnaseq_reads[0]
    
    def iter_good_exons():
        num = 0
        for (chrm, strand), exons in sorted( 
                elements.iteritems(), 
                key=lambda x: reads.contig_len(x[0][0]) ):
            for start,stop in iter_nonoverlapping_exons(exons['internal_exon']):
                num += 1
                yield GenomicInterval(chrm, strand, start, stop)
            if DEBUG_VERBOSE: 
                log_statement("FL ESTIMATION: %s %s" % ((chrm, strand), num ))
        return
    
    good_exons = iter_good_exons()
    fl_dists, fragments = estimate_fl_dists( reads, good_exons )
    if len( fragments ) == 0:
        x = reads.filename
        tmp_reads = Samfile( x )
        fl_dists, fragments = estimate_normal_fl_dist_from_reads( tmp_reads )
        tmp_reads.close()
    if None != fragments and  None != analyze_pdf_fname:
        analyze_fl_dists( fragments, analyze_pdf_fname )
    
    return fl_dists

def initialize_processing_data( elements, fl_dists,
                                rnaseq_reads, promoter_reads,
                                fasta,
                                input_queue, input_queue_lock, 
                                output_dict, output_dict_lock ):
    gene_id = 0
    for (contig, strand), grpd_exons in elements.iteritems():
        for tss_es, tes_es, internal_es, se_ts in cluster_exons( 
                set(map(tuple, grpd_exons['tss_exon'].tolist())), 
                set(map(tuple, grpd_exons['internal_exon'].tolist())), 
                set(map(tuple, grpd_exons['tes_exon'].tolist())), 
                set(map(tuple, grpd_exons['single_exon_gene'].tolist())),
                set(map(tuple, grpd_exons['intron'].tolist())), 
                strand):
            # skip genes without all of the element types
            if len(se_ts) == 0 and (
                    len(tes_es) == 0 
                    or len( tss_es ) == 0 ):
                continue
            
            gene_id += 1
            
            input_queue_lock.acquire()
            input_queue.append(('gene', (gene_id, None, None)))
            input_queue_lock.release()
            
            output_dict[ (gene_id, 'contig') ] = contig
            output_dict[ (gene_id, 'strand') ] = strand
            
            output_dict[ (gene_id, 'rnaseq_reads') ] = \
                [(x.filename, x._init_kwargs) for x in rnaseq_reads]
            output_dict[ (gene_id, 'promoter_reads') ] = \
                [(type(x), x.filename, x._init_kwargs) for x in promoter_reads]
            output_dict[ (gene_id, 'fasta_fn') ] = None \
                if fasta == None else fasta.name
            
            output_dict[ (gene_id, 'tss_exons') ] = tss_es
            output_dict[ (gene_id, 'internal_exons') ] = internal_es
            output_dict[ (gene_id, 'tes_exons') ] = tes_es
            output_dict[ (gene_id, 'se_transcripts') ] = se_ts
            output_dict[ (gene_id, 'introns') ] = grpd_exons['intron']

            output_dict[ (gene_id, 'gene') ] = None

            output_dict[ (gene_id, 'fl_dists') ] = fl_dists
            output_dict[ (gene_id, 'lbs') ] = {}
            output_dict[ (gene_id, 'ubs') ] = {}
            output_dict[ (gene_id, 'mle') ] = None
            output_dict[ (gene_id, 'fpkm') ] = None
            output_dict[ (gene_id, 'design_matrices') ] = None
    
    return

def parse_arguments():
    import argparse

    parser = argparse.ArgumentParser(
        description='Determine valid transcripts and estimate frequencies.')
    parser.add_argument( '--ofname', help='Output filename.', 
                         default="discovered_transcripts.gtf")
    parser.add_argument( '--elements', type=file,
        help='Bed file containing elements')
<<<<<<< HEAD
    parser.add_argument( '--transcripts', type=file,
        help='GTF file containing transcripts for which to estimate expression')
    
    parser.add_argument( '--rnaseq-reads', 
                         type=argparse.FileType('rb'), nargs='+',
=======

    parser.add_argument( '--rnaseq-reads', type=file, nargs='+',
>>>>>>> 28d82985
        help='BAM files containing mapped RNAseq reads ( must be indexed ).')
    parser.add_argument( '--cage-reads', type=file, default=[], nargs='*', 
        help='BAM files containing mapped cage reads.')
    parser.add_argument( '--rampage-reads', type=file, default=[], nargs='*',
        help='BAM files containing mapped rampage reads.')

    parser.add_argument( '--fasta', type=file,
        help='Fasta file containing the genome sequence - if provided the ORF finder is automatically run.')
    
    parser.add_argument( '--reverse-rnaseq-strand', 
                         default=False, action="store_true",
        help='Whether to reverse the RNAseq read strand (default False).')
    parser.add_argument( '--only-build-candidate-transcripts', default=False,
        action="store_true",
        help='If set, we will output all possible transcripts without expression estimates.')
    parser.add_argument( '--estimate-confidence-bounds', '-c', default=False,
        action="store_true",
        help='Whether or not to calculate confidence bounds ( this is slow )')
    parser.add_argument( '--write-design-matrices', default=False,
        action="store_true",
        help='Write the design matrices out to a matlab-style matrix file.')

    
    parser.add_argument( '--threads', '-t', type=int , default=1,
        help='Number of threads spawn for multithreading (default=1)')

    
    parser.add_argument( '--verbose', '-v', default=False, action='store_true',
                             help='Whether or not to print status information.')
    parser.add_argument( '--debug-verbose', default=False, action='store_true',
                             help='Prints the optimization path updates.')
    
    args = parser.parse_args()
        
    if args.elements == None and args.transcripts == None:
        raise ValueError, "--elements or --transcripts must be set"

    if args.elements != None and args.transcripts != None:
        raise ValueError, "--elements and --transcripts must not both be set"

    if args.transcripts != None  and args.rnaseq_reads == None:
        raise ValueError, "--rnaseq-reads must be set if --transcripts is set"

    if args.only_build_candidate_transcripts == True and args.elements == None:
        raise ValueError, "--elements must be set if --only-build-transcripts is set"
    if args.only_build_candidate_transcripts == True and args.rnaseq_reads == None:
        raise ValueError, "--rnaseq-reads and --only-build-transcripts must not both be set"
    
    global DEBUG_VERBOSE
    DEBUG_VERBOSE = args.debug_verbose
    frequency_estimation.DEBUG_VERBOSE = DEBUG_VERBOSE
    
    global VERBOSE
    VERBOSE = ( args.verbose or DEBUG_VERBOSE )
    frequency_estimation.VERBOSE = VERBOSE
        
    global PROCESS_SEQUENTIALLY
    if args.threads == 1:
        PROCESS_SEQUENTIALLY = True

    global ONLY_BUILD_CANDIDATE_TRANSCRIPTS
    ONLY_BUILD_CANDIDATE_TRANSCRIPTS = args.only_build_candidate_transcripts
    if not ONLY_BUILD_CANDIDATE_TRANSCRIPTS and len( args.rnaseq_reads ) == 0:
        raise ValueError, "Must provide RNAseq data to estimate transcript frequencies"
    
    global num_threads
    num_threads = args.threads
    
    ofp = ThreadSafeFile( args.ofname, "w" )
    track_name = "." + os.path.basename(args.rnaseq_reads[0].name) \
        if args.rnaseq_reads != None else ""
    ofp.write( "track name=transcripts.%s useScore=1\n" % track_name )
    
    return args.elements, args.transcripts, \
        args.rnaseq_reads, args.cage_reads, args.rampage_reads, \
        ofp, args.fasta, args.reverse_rnaseq_strand, \
        args.estimate_confidence_bounds, args.write_design_matrices

def main():
    # Get file objects from command line
    exons_bed_fp, transcripts_gtf_fp, rnaseq_bams, cage_bams, rampage_bams, \
        ofp, fasta, reverse_rnaseq_strand, \
        estimate_confidence_bounds, write_design_matrices, \
        = parse_arguments()
        
    global log_statement
    # add an extra thread for the background writer
    log_statement = Logger(num_threads+1, use_ncurses=True )
    frequency_estimation.log_statement = log_statement
    
    manager = multiprocessing.Manager()
    input_queue = manager.list()
    input_queue_lock = manager.Lock()
    finished_queue = manager.Queue()
    output_dict_lock = manager.Lock()    
    output_dict = manager.dict()
        
<<<<<<< HEAD
    rnaseq_reads = [ RNAseqReads(fp.name).init(reverse_read_strand=reverse_rnaseq_strand) 
=======
    # add all the genes, in order of longest first. 
    elements = load_elements( exons_bed_fp )
    log_statement( "Finished Loading %s" % exons_bed_fp.name )
    
    rnaseq_reads = [ RNAseqReads(fp.name).init(
                         reverse_read_strand=reverse_rnaseq_strand) 
>>>>>>> 28d82985
                     for fp in rnaseq_bams ]
    for fp in rnaseq_bams: fp.close()    
    
    global NUMBER_OF_READS_IN_BAM
    NUMBER_OF_READS_IN_BAM = sum( x.mapped for x in rnaseq_reads )
    assert ONLY_BUILD_CANDIDATE_TRANSCRIPTS or len(rnaseq_reads) == 1

    cage_reads = [ CAGEReads(fp.name).init(reverse_read_strand=True) 
                   for fp in cage_bams ]    
    for fp in cage_bams: fp.close()
    rampage_reads = [ RAMPAGEReads(fp.name).init(reverse_read_strand=True) 
                      for fp in rampage_bams ]
    for fp in rampage_bams: fp.close()
    promoter_reads = [] + cage_reads + rampage_reads
    assert len(promoter_reads) <= 1
<<<<<<< HEAD

    if VERBOSE:
        print >> sys.stderr, "Finished loading data files."
        
    elements, transcripts = None, None
    if exons_bed_fp != None:
        elements = load_elements( exons_bed_fp )
        print elements
        
        if VERBOSE:
            print >> sys.stderr, "Finished Loading %s" % exons_bed_fp.name
    else:
        assert transcripts_gtf_fp != None
        genes = load_gtf( transcripts_gtf_fp )
        print genes
        elements = extract_elements_from_transcripts(transcripts)
    
    # estimate the fragment length distribution
    fl_dists = build_fl_dists( 
        elements, rnaseq_reads[0], log_fp.name + ".fldist.pdf" )
=======
    log_statement( "Finished loading data files." )

    # estimate the fragment length distribution
    fl_dists = build_fl_dists( 
        elements, rnaseq_reads, ofp.name + ".fldist.pdf" )    
    log_statement( "Finished estimating the fragment length distribution" )
>>>>>>> 28d82985

    if VERBOSE: print >> sys.stderr, \
            "Finished estimating the fragment length distribution"
    
    initialize_processing_data(             
        elements, transcripts, fl_dists,
        rnaseq_reads, promoter_reads,
        fasta,
        input_queue, input_queue_lock, 
        output_dict, output_dict_lock )    
    log_statement( "Finished initializing processing data" )
    
    write_p = multiprocessing.Process(target=write_finished_data_to_disk, args=(
            output_dict, output_dict_lock, 
            finished_queue, ofp,
            estimate_confidence_bounds, write_design_matrices ) )
    
    write_p.start()    
    
    ps = [None]*num_threads
    time.sleep(0.1)
    log_statement( "Waiting on children" )
    while True:        
        # get the data to process
        try:
            input_queue_lock.acquire()
            work_type, key = input_queue.pop()
        except IndexError:
            if len(input_queue) == 0 and all( 
                    p == None or not p.is_alive() for p in ps ): 
                input_queue_lock.release()
                break
            input_queue_lock.release()
            # if the queue is empty but processing is still going on,
            # then just sleep
            time.sleep(1.0)
            continue
        
        input_queue_lock.release()
        
        if work_type == 'ERROR':
            ( gene_id, bam_fn, trans_index ), msg = key
            log_statement( str(gene_id) + "\tERROR\t" + msg, only_log=True ) 
            continue
        else:
            gene_id, bam_fn, trans_index = key

        if work_type == 'FINISHED':
            finished_queue.put( ('gtf', gene_id) )
            continue

        if work_type == 'mle':
            if write_design_matrices:
                finished_queue.put( ('design_matrix', gene_id) )
        
        # sleep until we have a free process index
        while True:
            if all( p != None and p.is_alive() for p in ps ):
                time.sleep(0.1)
                continue
            break
        
        proc_i = min( i for i, p in enumerate(ps) 
                      if p == None or not p.is_alive() )
        
        # find a finished process index
        args = (work_type, (gene_id, bam_fn, trans_index),
                input_queue, input_queue_lock, 
                output_dict_lock, output_dict, 
                estimate_confidence_bounds )
        if num_threads > 1:
            p = multiprocessing.Process(
                target=estimate_gene_expression_worker, args=args )
            p.start()
            if ps[proc_i] != None: ps[proc_i].join()
            ps[proc_i] = p
        else:
            estimate_gene_expression_worker(*args)
    
    finished_queue.put( ('FINISHED', None) )
    write_p.join()

    log_statement.close()
    ofp.close()
    
    return

if __name__ == "__main__":
    main()<|MERGE_RESOLUTION|>--- conflicted
+++ resolved
@@ -243,6 +243,7 @@
             op_lock.release()        
 
             for i in xrange(expected_array.shape[1]):
+                if i != 1: continue
                 input_queue.append( ('lb', (gene_id, None, i)) )
                 input_queue.append( ('ub', (gene_id, None, i)) )
         else:
@@ -258,11 +259,13 @@
 
         bnd_type = 'LOWER' if work_type == 'lb' else 'UPPER'
 
+        log_statement( "Estimating %s confidence bound for gene %s transcript %i" % ( 
+            bnd_type, gene_id, trans_index ) )
         p_value, bnd = frequency_estimation.estimate_confidence_bound( 
             observed_array, expected_array, 
             trans_index, mle_estimate, bnd_type )
         log_statement( "FINISHED %s BOUND %s\t%s\t%i\t%.2e\t%.2e" % ( 
-            bnd_type, gene_id, None, trans_index, bnd, p_value ) )
+            bnd_type, gene_id, None, trans_index, bnd, p_value ), do_log=True )
         
         op_lock.acquire()
         bnds = output[(gene_id, work_type+'s')]
@@ -299,7 +302,7 @@
     log_statement("Initializing background writer")
     while True:
         try:
-            write_type, key = finished_genes_queue.get(timeout=0.1)
+            write_type, key = finished_genes_queue.get(timeout=1.0)
             if write_type == 'FINISHED':
                 break
         except Queue.Empty:
@@ -356,6 +359,18 @@
         
     return
 
+def convert_elements_to_arrays(all_elements):
+    # convert into array
+    all_array_elements = defaultdict( 
+        lambda: defaultdict(lambda: numpy.zeros(0)) )
+    for key, elements in all_elements.iteritems():
+        for element_type, contig_elements in elements.iteritems():
+            all_array_elements[key][element_type] \
+                = numpy.array( sorted( contig_elements ) )
+
+    return all_array_elements
+
+
 def load_elements( fp ):
     all_elements = defaultdict( lambda: defaultdict(set) )
     for line in fp:
@@ -365,15 +380,16 @@
         all_elements[(chrm, strand)][element_type].add( 
             (int(start), int(stop)-1) )
     
-    # convert into array
-    all_array_elements = defaultdict( 
-        lambda: defaultdict(lambda: numpy.zeros(0)) )
-    for key, elements in all_elements.iteritems():
-        for element_type, contig_elements in elements.iteritems():
-            all_array_elements[key][element_type] \
-                = numpy.array( sorted( contig_elements ) )
-
-    return all_array_elements
+    return convert_elements_to_arrays(all_elements)
+
+def extract_elements_from_genes( genes ):
+    all_elements = defaultdict( lambda: defaultdict(set) )
+    for gene in genes:
+        for key, val in gene.extract_elements().iteritems():
+            all_elements[(gene.chrm, gene.strand)][key].update(val)
+
+    
+    return convert_elements_to_arrays( all_elements )
 
 def build_fl_dists( elements, rnaseq_reads,
                     analyze_pdf_fname=None ):
@@ -403,61 +419,79 @@
         tmp_reads = Samfile( x )
         fl_dists, fragments = estimate_normal_fl_dist_from_reads( tmp_reads )
         tmp_reads.close()
-    if None != fragments and  None != analyze_pdf_fname:
+    if False and None != fragments and  None != analyze_pdf_fname:
         analyze_fl_dists( fragments, analyze_pdf_fname )
     
     return fl_dists
 
-def initialize_processing_data( elements, fl_dists,
+def initialize_processing_data( elements, genes, fl_dists,
                                 rnaseq_reads, promoter_reads,
                                 fasta,
                                 input_queue, input_queue_lock, 
                                 output_dict, output_dict_lock ):
+    def add_universal_data(output_dict, gene_id, contig, strand):
+        """Add stuff we need to provide whether we havea  list of 
+           already built genes or not.
+        """
+        output_dict[ (gene_id, 'contig') ] = contig
+        output_dict[ (gene_id, 'strand') ] = strand
+
+        output_dict[ (gene_id, 'rnaseq_reads') ] = \
+            [(x.filename, x._init_kwargs) for x in rnaseq_reads]
+        output_dict[ (gene_id, 'promoter_reads') ] = \
+            [(type(x), x.filename, x._init_kwargs) for x in promoter_reads]
+        output_dict[ (gene_id, 'fasta_fn') ] = None \
+            if fasta == None else fasta.name
+
+        output_dict[ (gene_id, 'fl_dists') ] = fl_dists
+        output_dict[ (gene_id, 'lbs') ] = {}
+        output_dict[ (gene_id, 'ubs') ] = {}
+        output_dict[ (gene_id, 'mle') ] = None
+        output_dict[ (gene_id, 'fpkm') ] = None
+        output_dict[ (gene_id, 'design_matrices') ] = None
+    
+    
     gene_id = 0
-    for (contig, strand), grpd_exons in elements.iteritems():
-        for tss_es, tes_es, internal_es, se_ts in cluster_exons( 
-                set(map(tuple, grpd_exons['tss_exon'].tolist())), 
-                set(map(tuple, grpd_exons['internal_exon'].tolist())), 
-                set(map(tuple, grpd_exons['tes_exon'].tolist())), 
-                set(map(tuple, grpd_exons['single_exon_gene'].tolist())),
-                set(map(tuple, grpd_exons['intron'].tolist())), 
-                strand):
-            # skip genes without all of the element types
-            if len(se_ts) == 0 and (
-                    len(tes_es) == 0 
-                    or len( tss_es ) == 0 ):
-                continue
-            
+    if genes != None:
+        for gene in genes:
             gene_id += 1
             
+            output_dict[(gene_id, 'gene')] = gene
+            add_universal_data(output_dict, gene_id, gene.chrm, gene.strand)
+            
             input_queue_lock.acquire()
-            input_queue.append(('gene', (gene_id, None, None)))
-            input_queue_lock.release()
-            
-            output_dict[ (gene_id, 'contig') ] = contig
-            output_dict[ (gene_id, 'strand') ] = strand
-            
-            output_dict[ (gene_id, 'rnaseq_reads') ] = \
-                [(x.filename, x._init_kwargs) for x in rnaseq_reads]
-            output_dict[ (gene_id, 'promoter_reads') ] = \
-                [(type(x), x.filename, x._init_kwargs) for x in promoter_reads]
-            output_dict[ (gene_id, 'fasta_fn') ] = None \
-                if fasta == None else fasta.name
-            
-            output_dict[ (gene_id, 'tss_exons') ] = tss_es
-            output_dict[ (gene_id, 'internal_exons') ] = internal_es
-            output_dict[ (gene_id, 'tes_exons') ] = tes_es
-            output_dict[ (gene_id, 'se_transcripts') ] = se_ts
-            output_dict[ (gene_id, 'introns') ] = grpd_exons['intron']
-
-            output_dict[ (gene_id, 'gene') ] = None
-
-            output_dict[ (gene_id, 'fl_dists') ] = fl_dists
-            output_dict[ (gene_id, 'lbs') ] = {}
-            output_dict[ (gene_id, 'ubs') ] = {}
-            output_dict[ (gene_id, 'mle') ] = None
-            output_dict[ (gene_id, 'fpkm') ] = None
-            output_dict[ (gene_id, 'design_matrices') ] = None
+            input_queue.append(('design_matrices', (gene_id, None, None)))
+            input_queue_lock.release()            
+    else:
+        for (contig, strand), grpd_exons in elements.iteritems():
+            for tss_es, tes_es, internal_es, se_ts in cluster_exons( 
+                    set(map(tuple, grpd_exons['tss_exon'].tolist())), 
+                    set(map(tuple, grpd_exons['internal_exon'].tolist())), 
+                    set(map(tuple, grpd_exons['tes_exon'].tolist())), 
+                    set(map(tuple, grpd_exons['single_exon_gene'].tolist())),
+                    set(map(tuple, grpd_exons['intron'].tolist())), 
+                    strand):
+                # skip genes without all of the element types
+                if len(se_ts) == 0 and (
+                        len(tes_es) == 0 
+                        or len( tss_es ) == 0 ):
+                    continue
+                
+                gene_id += 1
+                
+                input_queue_lock.acquire()
+                input_queue.append(('gene', (gene_id, None, None)))
+                input_queue_lock.release()
+                
+                output_dict[ (gene_id, 'tss_exons') ] = tss_es
+                output_dict[ (gene_id, 'internal_exons') ] = internal_es
+                output_dict[ (gene_id, 'tes_exons') ] = tes_es
+                output_dict[ (gene_id, 'se_transcripts') ] = se_ts
+                output_dict[ (gene_id, 'introns') ] = grpd_exons['intron']
+
+                output_dict[ (gene_id, 'gene') ] = None
+                
+                add_universal_data(output_dict, gene_id, contig, strand)
     
     return
 
@@ -470,17 +504,13 @@
                          default="discovered_transcripts.gtf")
     parser.add_argument( '--elements', type=file,
         help='Bed file containing elements')
-<<<<<<< HEAD
+
     parser.add_argument( '--transcripts', type=file,
         help='GTF file containing transcripts for which to estimate expression')
-    
     parser.add_argument( '--rnaseq-reads', 
                          type=argparse.FileType('rb'), nargs='+',
-=======
-
-    parser.add_argument( '--rnaseq-reads', type=file, nargs='+',
->>>>>>> 28d82985
         help='BAM files containing mapped RNAseq reads ( must be indexed ).')
+    
     parser.add_argument( '--cage-reads', type=file, default=[], nargs='*', 
         help='BAM files containing mapped cage reads.')
     parser.add_argument( '--rampage-reads', type=file, default=[], nargs='*',
@@ -511,6 +541,8 @@
                              help='Whether or not to print status information.')
     parser.add_argument( '--debug-verbose', default=False, action='store_true',
                              help='Prints the optimization path updates.')
+    parser.add_argument( '--dont-use-ncurses', default=False, action='store_true',
+                             help='Whether or not to use the ncurses display.')
     
     args = parser.parse_args()
         
@@ -556,18 +588,20 @@
     return args.elements, args.transcripts, \
         args.rnaseq_reads, args.cage_reads, args.rampage_reads, \
         ofp, args.fasta, args.reverse_rnaseq_strand, \
-        args.estimate_confidence_bounds, args.write_design_matrices
+        args.estimate_confidence_bounds, args.write_design_matrices, \
+        not args.dont_use_ncurses
 
 def main():
     # Get file objects from command line
     exons_bed_fp, transcripts_gtf_fp, rnaseq_bams, cage_bams, rampage_bams, \
         ofp, fasta, reverse_rnaseq_strand, \
         estimate_confidence_bounds, write_design_matrices, \
+        use_ncurses \
         = parse_arguments()
         
     global log_statement
     # add an extra thread for the background writer
-    log_statement = Logger(num_threads+1, use_ncurses=True )
+    log_statement = Logger(num_threads+1, use_ncurses=use_ncurses )
     frequency_estimation.log_statement = log_statement
     
     manager = multiprocessing.Manager()
@@ -577,16 +611,8 @@
     output_dict_lock = manager.Lock()    
     output_dict = manager.dict()
         
-<<<<<<< HEAD
-    rnaseq_reads = [ RNAseqReads(fp.name).init(reverse_read_strand=reverse_rnaseq_strand) 
-=======
-    # add all the genes, in order of longest first. 
-    elements = load_elements( exons_bed_fp )
-    log_statement( "Finished Loading %s" % exons_bed_fp.name )
-    
     rnaseq_reads = [ RNAseqReads(fp.name).init(
-                         reverse_read_strand=reverse_rnaseq_strand) 
->>>>>>> 28d82985
+                     reverse_read_strand=reverse_rnaseq_strand) 
                      for fp in rnaseq_bams ]
     for fp in rnaseq_bams: fp.close()    
     
@@ -602,41 +628,26 @@
     for fp in rampage_bams: fp.close()
     promoter_reads = [] + cage_reads + rampage_reads
     assert len(promoter_reads) <= 1
-<<<<<<< HEAD
-
-    if VERBOSE:
-        print >> sys.stderr, "Finished loading data files."
-        
-    elements, transcripts = None, None
+    
+    log_statement( "Finished loading data files." )
+        
+    elements, genes = None, None
     if exons_bed_fp != None:
         elements = load_elements( exons_bed_fp )
-        print elements
-        
-        if VERBOSE:
-            print >> sys.stderr, "Finished Loading %s" % exons_bed_fp.name
+        log_statement( "Finished Loading %s" % exons_bed_fp.name )
     else:
         assert transcripts_gtf_fp != None
         genes = load_gtf( transcripts_gtf_fp )
-        print genes
-        elements = extract_elements_from_transcripts(transcripts)
+        elements = extract_elements_from_genes(genes)
+        log_statement( "Finished Loading %s" % transcripts_gtf_fp.name )
     
     # estimate the fragment length distribution
     fl_dists = build_fl_dists( 
-        elements, rnaseq_reads[0], log_fp.name + ".fldist.pdf" )
-=======
-    log_statement( "Finished loading data files." )
-
-    # estimate the fragment length distribution
-    fl_dists = build_fl_dists( 
-        elements, rnaseq_reads, ofp.name + ".fldist.pdf" )    
+        elements, rnaseq_reads, log_fp.name + ".fldist.pdf" )
     log_statement( "Finished estimating the fragment length distribution" )
->>>>>>> 28d82985
-
-    if VERBOSE: print >> sys.stderr, \
-            "Finished estimating the fragment length distribution"
     
     initialize_processing_data(             
-        elements, transcripts, fl_dists,
+        elements, genes, fl_dists,
         rnaseq_reads, promoter_reads,
         fasta,
         input_queue, input_queue_lock, 
