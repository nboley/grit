import sys, os
import time
import math
import traceback

import shutil

import numpy
from scipy.stats import beta, binom

from collections import defaultdict, namedtuple
from itertools import chain, izip
from bisect import bisect
from copy import copy, deepcopy

import multiprocessing
import Queue

import networkx as nx

ReadCounts = namedtuple('ReadCounts', ['Promoters', 'RNASeq', 'Polya'])

read_counts = None
fl_dists = None

from files.reads import MergedReads, RNAseqReads, CAGEReads, \
    RAMPAGEReads, PolyAReads, \
    fix_chrm_name_for_ucsc, get_contigs_and_lens, calc_frag_len_from_read_data, \
    iter_paired_reads
import files.junctions
from files.bed import create_bed_line
from files.gtf import parse_gtf_line, load_gtf
from files.reads import extract_jns_and_reads_in_region

from peaks import call_peaks, build_control_in_gene

from elements import find_jn_connected_exons

from frag_len import FlDist

from transcript import Transcript, Gene
import f_matrix     
import frequency_estimation
frequency_estimation.LHD_ABS_TOL = 1e-1
frequency_estimation.PARAM_ABS_TOL = 1e-3

import config

class ThreadSafeFile( file ):
    def __init__( self, *args ):
        args = list( args )
        args.insert( 0, self )
        file.__init__( *args )
        self.lock = multiprocessing.Lock()

    def write( self, line ):
        with self.lock:
            file.write( self, line )
            self.flush()

def cluster_intron_connected_segments( segments, introns ):
    if len(segments) == 0:
        return []
    segments = sorted(segments)
    segment_starts = numpy.array([x[0] for x in segments])
    segment_stops = numpy.array([x[1] for x in segments])

    edges = set()
    for start, stop in introns:
        # Skip junctions that dont fall into any segment
        if start-1 < segment_starts[0]: continue
        if stop+1 >= segment_stops[-1]: continue
        
        # find which bin the segments fall into. Note, that since the 
        # segments don't necessarily tile the genome, it's possible
        # for the returned bin to not actually contain the junction
        start_bin = segment_starts.searchsorted( start-1, side='right' )-1
        assert start_bin >= 0
        stop_bin = segment_starts.searchsorted( stop+1, side='right' )-1

        # since the read coverage is determined in part determined by 
        # the junctions, we should never see a junction that doesn't fall
        # into a segment
        try:
            assert ( segment_starts[start_bin] <= 
                     start-1 <= segment_stops[start_bin] ), str([
                         segment_starts[start_bin],
                     start-1, segment_stops[start_bin],
                         segment_starts[start_bin+1],
                         start-1, segment_stops[start_bin+1]])

            assert ( segment_starts[stop_bin] <= 
                     stop+1 <= segment_stops[stop_bin]), str([
                         segment_starts[stop_bin],
                         stop-1, segment_stops[stop_bin],
                         segment_starts[stop_bin+1],
                         stop-1, segment_stops[stop_bin+1]])
        except:
            raise
            continue
        #if start > segment_stops[start_bin]: continue
        #if stop > segment_stops[stop_bin]: continue
        # XXX - dont rememeber why I was doing this
        #assert stop_bin < len(segment_starts)-1, \
        #    str([stop_bin, len(segment_stops), segment_stops[stop_bin]])
        if start_bin != stop_bin:
            edges.add((int(min(start_bin, stop_bin)), 
                       int(max(start_bin, stop_bin))))
    
    genes_graph = nx.Graph()
    genes_graph.add_nodes_from(xrange(len(segment_starts)))
    genes_graph.add_edges_from(edges)
    
    segments = []
    for g in nx.connected_components(genes_graph):
        g = sorted(g)
        segment = []
        prev_i = g[0]
        segment.append( [segment_starts[prev_i], ])
        for i in g[1:]:
            # if we've skipped at least one node, then add
            # a new region onto this segment
            if i > prev_i + 1:
                segment[-1].append( segment_stops[prev_i] )
                segment.append( [segment_starts[i], ])
                prev_i = i
            # otherwise, we've progressed to an adjacent sergments
            # so just merge the adjacent intervals
            else:
                assert i == prev_i + 1
                prev_i += 1
        segment[-1].append( segment_stops[g[-1]] )
        
        segments.append(segment)
    
    return segments

def find_empty_regions( cov, thresh=1e-6, 
                        min_length=config.MAX_EMPTY_REGION_SIZE ):
    x = numpy.diff( numpy.asarray( cov >= thresh, dtype=int ) )
    stops = (numpy.nonzero(x==1)[0]).tolist()
    if cov[-1] < thresh: stops.append(len(x))
    starts = (numpy.nonzero(x==-1)[0] + 1).tolist()
    if cov[0] < thresh: starts.insert(0, 0)
    assert len(starts) == len(stops)
    return [ x for x in izip(starts, stops) if x[1]-x[0]+1 >= min_length ]

def find_transcribed_regions( cov, thresh=1e-6 ):
    empty_regions = find_empty_regions(cov, thresh, 0)
    if len(empty_regions) == 0: 
        return [[0, len(cov)-1],]

    transcribed_regions = []
    if empty_regions[0][0] == 0:
        transcribed_regions.append([empty_regions.pop(0)[1]+1,])
    else:
        transcribed_regions.append([0,])
    for start, stop in empty_regions:
        transcribed_regions[-1].append(start-1)
        transcribed_regions.append([stop+1,])
    if transcribed_regions[-1][0] == len(cov):
        transcribed_regions.pop()
    else:
        transcribed_regions[-1].append(len(cov)-1)

    return transcribed_regions
    
    """
    # code to try and merge low signal segments, but I think that 
    # this is the wrong appraoch. I should be merging introns that 
    # could have all come from a uniform distribution
    if len(transcribed_regions) == 0: return []
    
    # n distinct 
    seg_graph = nx.Graph()  
    seg_graph.add_nodes_from(xrange(len(transcribed_regions)))  
    y = cov[1:] - cov[:-1]
    y[y<0] = 0
    cnt_data = [ (numpy.count_nonzero(y[start:stop+1]) + 1, 
                  start, stop)
                 for start, stop in transcribed_regions]
    #if cnt_data[0][1] > 0:
    #    cnt_data.insert(0, (1, 0, cnt_data[0][1]-1))
    #if cnt_data[-1][-1] < len(cov):
    #    cnt_data.append((1, cnt_data[-1][-1]+1, len(cov)-1))
    
    for i, (nz, start, stop) in enumerate(cnt_data[1:]):
        prev_nz, p_start, p_stop = cnt_data[i]
        old_cnt = p_stop - p_start + 1
        new_cnt = stop - p_start + 1
        merged_p = float(prev_nz + nz)/(stop - p_start + 1)
        if ( start - p_stop < 10000
             and nz < binom.ppf(1-1e-6, p=merged_p, n=new_cnt)
             and prev_nz < binom.ppf(1-0.5/len(cnt_data), 
                                     p=merged_p, n=old_cnt) ):
            seg_graph.add_edge(i, i+1)

    merged_regions = []
    for regions in nx.connected_components(seg_graph):
        merged_regions.append((cnt_data[min(regions)][1], 
                               cnt_data[max(regions)][2]))
    return merged_regions
    """

def merge_adjacent_intervals(
        intervals, max_merge_distance=None):
    if len(intervals) == 0: return []
    intervals.sort()
    merged_intervals = [list(intervals[0]),]
    prev_stop = merged_intervals[-1][1]
    for start, stop in intervals[1:]:
        if start - max_merge_distance - 1 <= prev_stop:
            merged_intervals[-1][1] = stop
        else:
            merged_intervals.append([start, stop])
        prev_stop = stop
    return merged_intervals

def filter_exon(exon, wig, num_start_bases_to_skip=0, num_stop_bases_to_skip=0):
    '''Find all the exons that are sufficiently homogenous and expressed.
    
    '''
    start = exon.start + num_start_bases_to_skip
    end = exon.stop - num_stop_bases_to_skip
    if start >= end - 10: return False
    vals = wig[start:end+1]
    n_div = max( 1, int(len(vals)/config.MAX_EMPTY_REGION_SIZE) )
    div_len = len(vals)/n_div
    for i in xrange(n_div):
        seg = vals[i*div_len:(i+1)*div_len]
        if seg.mean() < config.MIN_EXON_AVG_CVG:
            return True

    return False

def filter_exons( exons, rnaseq_cov, 
                  num_start_bases_to_skip=0, 
                  num_stop_bases_to_skip=0 ):
    for exon in exons:
        if not filter_exon( exon, rnaseq_cov, 
                            num_start_bases_to_skip, 
                            num_stop_bases_to_skip ):
            yield exon
    
    return        

class Bin(object):
    start = None
    stop = None
    
    def reverse_strand(self, contig_len):
        kwargs = copy(self.__dict__)
        kwargs['start'] = contig_len-1-self.stop
        kwargs['stop'] = contig_len-1-self.start
        if 'left_labels' in kwargs:
            (kwargs['left_labels'], kwargs['right_labels'] 
             ) = (kwargs['right_labels'], kwargs['left_labels'])
        return type(self)(**kwargs)
    
    def length(self):
        return self.stop - self.start + 1
    
    def mean_cov( self, cov_array ):
        return numpy.median(cov_array[self.start:self.stop+1])
        return cov_array[self.start:self.stop].mean()
    
    #def reverse_strand(self, contig_len):
    #    return Bin(contig_len-1-self.stop, contig_len-1-self.start, 
    #               self.right_label, self.left_label, self.type)

    #def reverse_coords(self, contig_len):
    #    return Bin(contig_len-1-self.stop, contig_len-1-self.start, 
    #               self.left_label, self.right_label, self.type)
        
    _bndry_color_mapping = {
        'CONTIG_BNDRY': '0,0,0',
        'GENE_BNDRY': '0,0,0',
        
        'POLYA': '255,255,0',

        'CAGE_PEAK': '0,255,0',
        
        'D_JN': '173,255,47',
        'R_JN': '0,0,255',
        
        'ESTART': '0,0,0',
        'ESTOP': '0,0,0'
    }
    
    def find_bndry_color( self, bndry ):
        return self._bndry_color_mapping[ bndry ]
    
    def _find_colors( self, strand ):
        if self.type != None:
            if self.type =='GENE':
                return '0,0,0'
            if self.type =='CAGE_PEAK':
                return '0,0,0'
            if self.type =='EXON':
                return '0,0,0'
            if self.type =='EXON_EXT':
                return '0,0,255'
            if self.type =='RETAINED_INTRON':
                return '255,255,0'
            if self.type =='TES_EXON':
                return '255,0,0'
            if self.type =='TSS_EXON':
                return '0,255,0'
            if self.type =='SE_GENE':
                return '255,255,0'
            if self.type =='INTERGENIC_SPACE':
                return '254,254,34'
        
        if strand == '+':
            left_label, right_label = self.left_label, self.right_label
        else:
            assert strand == '-'
            left_label, right_label = self.right_label, self.left_label
        
        
        if left_label == 'D_JN' and right_label  == 'R_JN':
            return '108,108,108'
        if left_label == 'D_JN' and right_label  == 'D_JN':
            return '135,206,250'
        if left_label == 'R_JN' and right_label  == 'R_JN':
            return '135,206,250'
        if left_label == 'R_JN' and right_label  == 'D_JN':
            return '0,0,255'
        if left_label == 'R_JN' and right_label  == 'POLYA':
            return '255,0,0'
        if left_label == 'POLYA' and right_label  == 'POLYA':
            return ' 240,128,128'
        if left_label == 'D_JN' and right_label  == 'POLYA':
            return '240,128,128'
        if left_label == 'POLYA' and right_label  == 'D_JN':
            return '147,112,219'
        if left_label == 'POLYA' and right_label  == 'R_JN':
            return '159,153,87'
        if left_label == 'ESTART' and right_label  == 'ESTOP':
            return '159,153,87'
        
        return ( self.find_bndry_color(left_label), 
                 self.find_bndry_color(right_label) )

class SegmentBin(Bin):
    def __init__(self, start, stop, left_labels, right_labels,
                 type=None, 
                 fpkm_lb=None, fpkm=None, fpkm_ub=None ):
        self.start = start
        self.stop = stop
        assert stop - start >= 0

        self.left_labels = sorted(left_labels)
        self.right_labels = sorted(right_labels)

        self.type = type
        
        self.fpkm_lb = fpkm_lb
        self.fpkm = fpkm
        self.fpkm_ub = fpkm_ub
    
    def set_expression(self, fpkm_lb, fpkm, fpkm_ub):
        assert not any (math.isnan(x) for x in (fpkm_lb, fpkm, fpkm_ub))
        self.fpkm_lb = fpkm_lb
        self.fpkm = fpkm
        self.fpkm_ub = fpkm_ub
        return self
    
    def __repr__( self ):
        type_str =  ( 
            "(%s-%s)" % ( ",".join(self.left_labels), 
                        ",".join(self.right_labels) ) 
            if self.type == None else self.type )
        loc_str = "%i-%i" % ( self.start, self.stop )
        rv = "%s:%s" % (type_str, loc_str)
        if self.fpkm != None:
            rv += ":%.2f-%.2f TPM" % (self.fpkm_lb, self.fpkm_ub)
        return rv

class TranscriptBoundaryBin(SegmentBin):
    def __init__(self, start, stop, left_labels, right_labels,
                 type, cnts):
        assert type in ('CAGE_PEAK', 'POLYA')
        SegmentBin.__init__(
            self, start=start, stop=stop, 
            left_labels=left_labels, right_labels=right_labels,
            type=type)
        self.cnts = cnts
    
    def set_tpm(self):
        total_cnt = ( read_counts.Promoters 
                      if self.type == 'CAGE_PEAK' 
                      else read_counts.Polya )
        SegmentBin.set_expression(
            self, 
            1e6*beta.ppf(0.01, self.cnts.sum()+1e-6, total_cnt+1e-6),
            1e6*beta.ppf(0.50, self.cnts.sum()+1e-6, total_cnt+1e-6),
            1e6*beta.ppf(0.99, self.cnts.sum()+1e-6, total_cnt+1e-6))
        return self

class  TranscriptElement( Bin ):
    def __init__( self, start, stop, type, fpkm):
        self.start = start
        self.stop = stop
        assert stop - start >= 0
        self.type = type
        self.fpkm = fpkm
    
    def length( self ):
        return self.stop - self.start + 1
        
    def __repr__( self ):
        type_str = self.type
        loc_str = "%i-%i" % ( self.start, self.stop )
        rv = "%s:%s" % (type_str, loc_str)
        if self.fpkm != None:
            rv += ":%.2f FPKM" % self.fpkm
        return rv

def reverse_strand(bins_iter, contig_len):
    rev_bins = []
    for bin in reversed(bins_iter):
        rev_bins.append( bin.reverse_strand( contig_len ) )
    return rev_bins

class SpliceGraph(nx.DiGraph):
    pass

class GeneElements(object):
    def __init__( self, chrm, strand  ):
        self.chrm = chrm
        self.strand = strand
        
        self.regions = []
        self.element_segments = []
        self.elements = []

    def find_coverage(self, reads):
        cov = numpy.zeros(self.stop-self.start+1, dtype=float)
        for x in self.regions:
            seg_cov = reads.build_read_coverage_array( 
                self.chrm, self.strand, x.start, x.stop )
            cov[x.start-self.start:x.stop-self.start+1] = seg_cov
        #if gene.strand == '-': cov = cov[::-1]
        return cov
    
    def base_is_in_gene(self, pos):
        return all( r.start <= pos <= r.stop for r in self.regions )
    
    def reverse_strand( self, contig_len ):
        rev_gene = GeneElements( self.chrm, self.strand )
        for bin in reversed(self._regions):
            rev_gene._regions.append( bin.reverse_strand( contig_len ) )
        for bin in reversed(self._element_segments):
            rev_gene._element_segments.append( bin.reverse_strand( contig_len ) )
        for bin in reversed(self._exons):
            rev_gene._exons.append( bin.reverse_strand( contig_len ) )
        
        return rev_gene

    def shift( self, shift_amnt ):
        rev_gene = GeneElements( self.chrm, self.strand )
        for bin in self._regions:
            rev_gene._regions.append( bin.shift( shift_amnt ) )
        for bin in self._element_segments:
            rev_gene._element_segments.append( bin.shift( shift_amnt ) )
        for bin in self._exons:
            rev_gene._exons.append( bin.shift( shift_amnt ) )
        
        return rev_gene
        
    @property
    def start(self):
        return min( x.start for x in self.regions )

    @property
    def stop(self):
        return max( x.stop for x in self.regions )

    def __repr__( self ):
        loc_str = "GENE:%s:%s:%i-%i" % ( 
            self.chrm, self.strand, self.start, self.stop )
        return loc_str

    def write_elements_bed( self, ofp ):
        feature_mapping = { 
            'GENE': 'gene',
            'CAGE_PEAK': 'promoter',
            'SE_GENE': 'single_exon_gene',
            'TSS_EXON': 'tss_exon',
            'EXON': 'internal_exon',
            'TES_EXON': 'tes_exon',
            'INTRON': 'intron',
            'POLYA': 'polya',
            'INTERGENIC_SPACE': 'intergenic',
            'RETAINED_INTRON': 'retained_intron',
            'UNKNOWN': 'UNKNOWN'
        }

        color_mapping = { 
            'GENE': '200,200,200',
            'CAGE_PEAK': '153,255,000',
            'SE_GENE': '000,000,200',
            'TSS_EXON': '140,195,59',
            'EXON': '000,000,000',
            'TES_EXON': '255,51,255',
            'INTRON': '100,100,100',
            'POLYA': '255,0,0',
            'INTERGENIC_SPACE': '254,254,34',
            'RETAINED_INTRON': '255,255,153',
            'UNKNOWN': '0,0,0'
        }

        chrm = self.chrm
        if config.FIX_CHRM_NAMES_FOR_UCSC:
            chrm = fix_chrm_name_for_ucsc(chrm)

        # write the gene line
        bed_line = create_bed_line( chrm, self.strand, 
                                    self.start, self.stop+1, 
                                    feature_mapping['GENE'],
                                    score=1000,
                                    color=color_mapping['GENE'],
                                    use_thick_lines=True,
                                    blocks=[(x.start, x.stop) for x in self.regions])
        ofp.write( bed_line + "\n"  )
<<<<<<< HEAD
        max_min_fpkm = max(1e-1, max(bin.fpkm for bin in self.elements)) \
                       if len(self.elements) > 0 else 0
=======

        try: max_min_fpkm = max( x.fpkm_lb for x in self.element_segments )
        except: max_min_fpkm = 1000
>>>>>>> b7e707d2
        for element in self.elements:
            region = ( chrm, self.strand, element.start, element.stop)

            blocks = []
            use_thick_lines=(element.type != 'INTRON')
            element_type = element.type
            if element_type == None: 
                element_type = 'UNKNOWN'
            
            try: fpkm = element.fpkm_ub
            except: fpkm = element.fpkm
            score = min(1000, int(1000*fpkm/max_min_fpkm))

            grp_id = element_type + "_%s_%s_%i_%i" % region

            # also, add 1 to stop because beds are open-closed ( which means no net 
            # change for the stop coordinate )
            bed_line = create_bed_line( chrm, self.strand, 
                                        element.start, element.stop+1, 
                                        feature_mapping[element_type],
                                        score=score,
                                        color=color_mapping[element_type],
                                        use_thick_lines=use_thick_lines,
                                        blocks=blocks)
            ofp.write( bed_line + "\n"  )

        return

    def writeGff( self, ofp ):
        """
            chr7    127471196  127472363  Pos1  0  +  127471196  127472363  255,0,0
        """
        if self.strand == '-':
            writetable_bins = self.reverse_strand( contig_len )
        else:
            writetable_bins = self
        
        for bin in writetable_bins:
            if filter != None and bin.type != filter:
                continue
            chrm = elements.chrm
            if config.FIX_CHRM_NAMES_FOR_UCSC:
                chrm = fix_chrm_name_for_ucsc(self.chrm)
            # add 1 because gffs are 1-based
            region = GenomicInterval(chrm, self.strand, 
                                     bin.start+1, bin.stop+1)
            grp_id = "%s_%s_%i_%i" % region
            ofp.write( create_gff_line(region, grp_id) + "\n" )
        
        return

<<<<<<< HEAD
=======
def find_cage_peak_bins_in_gene( gene, cage_reads, rnaseq_reads ):
    rnaseq_cov = gene.find_coverage( rnaseq_reads )
    print rnaseq_cov
    cage_cov = gene.find_coverage( cage_reads)
    print cage_cov
    assert False
    # threshold the CAGE data. We assume that the CAGE data is a mixture of 
    # reads taken from actually capped transcripts, and random transcribed 
    # regions, or RNA seq covered regions. We zero out any bases where we
    # can't reject the null hypothesis that the observed CAGE reads all derive 
    # from the background, at alpha = 0.001. 
    rnaseq_cov = numpy.array( rnaseq_cov+1-1e-6, dtype=int)
    max_val = rnaseq_cov.max()
    thresholds = config.TOTAL_MAPPED_READS*beta.ppf( 
        config.CAGE_FILTER_ALPHA, 
        numpy.arange(max_val+1)+1, 
        numpy.zeros(max_val+1)+(config.TOTAL_MAPPED_READS+1) 
    )
    max_scores = thresholds[ rnaseq_cov ]
    cage_cov[ cage_cov < max_scores ] = 0    
    
    raw_peaks = find_peaks( cage_cov, window_len=config.CAGE_PEAK_WIN_SIZE, 
                            min_score=config.MIN_NUM_CAGE_TAGS,
                            max_score_frac=config.MAX_CAGE_FRAC,
                            max_num_peaks=100)
    
    cage_peak_bins = [] #Bins( gene.chrm, gene.strand )
    for pk_start, pk_stop in raw_peaks:
        cnt = float(cage_cov[pk_start:pk_stop+1].sum())
        bin = SegmentBin(
            gene.start+pk_start, gene.start+pk_stop, 
            "CAGE_PEAK_START", "CAGE_PEAK_STOP", "CAGE_PEAK",
            1e6*beta.ppf(0.01, cnt+1e-6, read_counts.Promoters+1e-6),
            1e6*beta.ppf(0.50, cnt+1e-6, read_counts.Promoters+1e-6),
            1e6*beta.ppf(0.99, cnt+1e-6, read_counts.Promoters+1e-6) )
        cage_peak_bins.append(bin)
    
    return cage_peak_bins

def find_polya_peak_bins_in_gene( gene, polya_reads, rnaseq_reads ):
    polya_cov = gene.find_coverage(polya_reads)
    
    # threshold the polya data. We assume that the polya data is a mixture of 
    # reads taken from actually capped transcripts, and random transcribed 
    # regions, or RNA seq covered regions. We zero out any bases where we
    # can't reject the null hypothesis that the observed polya reads all derive 
    # from the background, at alpha = 0.001. 
    """
    rnaseq_cov = find_coverage_in_gene( gene, rnaseq_reads )
    rnaseq_cov = numpy.array( rnaseq_cov+1-1e-6, dtype=int)
    max_val = rnaseq_cov.max()
    thresholds = TOTAL_MAPPED_READS*beta.ppf( 
        0.1, 
        numpy.arange(max_val+1)+1, 
        numpy.zeros(max_val+1)+(TOTAL_MAPPED_READS+1) 
    )
    max_scores = thresholds[ rnaseq_cov ]
    polya_cov[ polya_cov < max_scores ] = 0    
    """
    
    raw_peaks = find_peaks( polya_cov, window_len=30, 
                            min_score=config.MIN_NUM_POLYA_TAGS,
                            max_score_frac=0.05,
                            max_num_peaks=100)
    polya_sites = [] #Bins( gene.chrm, gene.strand )
    if len( raw_peaks ) == 0:
        return polya_sites
    
    for pk_start, pk_stop in raw_peaks:
        cnt = float(polya_cov[pk_start:pk_stop+1].sum())
        bin = SegmentBin(
            gene.start+pk_start, gene.start+pk_stop, 
            "POLYA_PEAK_START", "POLYA_PEAK_STOP", "POLYA",
            1e6*beta.ppf(0.01, cnt+1e-6, read_counts.Polya+1e-6),
            1e6*beta.ppf(0.50, cnt+1e-6, read_counts.Polya+1e-6),
            1e6*beta.ppf(0.99, cnt+1e-6, read_counts.Polya+1e-6) )
        polya_sites.append(bin)
    
    return polya_sites

def find_peaks( cov, window_len, min_score, max_score_frac, max_num_peaks ):    
    def overlaps_prev_peak( new_loc ):
        for start, stop in peaks:
            if not( new_loc > stop or new_loc + window_len < start ):
                return True
        return False
    
    # merge the peaks
    def grow_peak( start, stop, grow_size=
                   max(1, window_len/4), min_grow_ratio=config.MAX_CAGE_FRAC ):
        # grow a peak at most max_num_peaks times
        max_mean_signal = cov[start:stop+1].mean()
        for i in xrange(max_num_peaks):
            curr_signal = cov[start:stop+1].sum()
            if curr_signal < min_score:
                return ( start, stop )
            
            downstream_sig = float(cov[max(0, start-grow_size):start].sum())/grow_size
            upstream_sig = float(cov[stop+1:stop+1+grow_size].sum())/grow_size
            
            # if neither passes the threshold, then return the current peak
            if max(upstream_sig, downstream_sig) \
                    < min_grow_ratio*curr_signal/float(stop-start+1): 
                return (start, stop)
            
            # if the expansion isn't greater than the min ratio, then return
            if max(upstream_sig,downstream_sig) < \
                    config.MAX_CAGE_FRAC*max_mean_signal:
                return (start, stop)
            
            # otherwise, we know one does
            if upstream_sig > downstream_sig:
                stop += grow_size
            else:
                start = max(0, start - grow_size )
        
        if config.VERBOSE:
            config.log_statement( 
                "Warning: reached max peak iteration at %i-%i ( signal %.2f )"
                    % (start, stop, cov[start:stop+1].sum() ) )
        return (start, stop )
    
    peaks = []
    peak_scores = []
    cumsum_cvg_array = (
        numpy.append(0, numpy.cumsum( cov )) )
    scores = cumsum_cvg_array[window_len:] - cumsum_cvg_array[:-window_len]
    indices = numpy.argsort( scores )
    min_score = max( min_score, config.MAX_CAGE_FRAC*scores[ indices[-1] ] )
    for index in reversed(indices):
        if not overlaps_prev_peak( index ):
            score = scores[ index ]
            new_peak = grow_peak( index, index + window_len )
            # if we are below the minimum score, then we are done
            if score < min_score:
                break
            
            # if we have observed peaks, and the ratio between the highest
            # and the lowest is sufficeintly high, we are done
            if len( peak_scores ) > 0:
                if float(score)/peak_scores[0] < max_score_frac:
                    break
                        
            peaks.append( new_peak ) 
            peak_scores.append( score )
    
    if len( peaks ) == 0:
        return []
    
    # merge cage peaks together
    def merge_peaks( peaks_and_scores ):
        peaks_and_scores = sorted( list(x) for x in peaks_and_scores )
        peak, score = peaks_and_scores.pop()
        new_peaks = [peak,]
        new_scores = [score,]
        while len(peaks_and_scores) >  0:
            last_peak = new_peaks[-1]
            peak, score = peaks_and_scores.pop()
            new_peak = (min(peak[0], last_peak[0]), max(peak[1], last_peak[1]))
            if (new_peak[1] - new_peak[0]) <= 1.5*( 
                    last_peak[1] - last_peak[0] + peak[1] - peak[0] ):
                new_peaks[-1] = new_peak
                new_scores[-1] += score
            else:
                new_peaks.append( peak )
                new_scores.append( score )
        
        return zip( new_peaks, new_scores )
    
    peaks_and_scores = sorted( zip(peaks, peak_scores) )
    
    for i in xrange( 99 ):
        if i == 100: assert False
        old_len = len( peaks_and_scores )
        peaks_and_scores = merge_peaks( peaks_and_scores )
        if len( peaks_and_scores ) == old_len: break
    
        
    new_peaks_and_scores = []
    for peak, score in peaks_and_scores:
        peak_scores = cov[peak[0]:peak[1]+1]
        max_score = peak_scores.max()
        good_indices = (peak_scores >= max_score*config.MAX_CAGE_FRAC).nonzero()[0]
        new_peak = [
                peak[0] + int(good_indices.min()), 
                peak[0] + int(good_indices.max())  ]
        new_score = float(cov[new_peak[0]:new_peak[1]+1].sum())
        new_peaks_and_scores.append( (new_peak, new_score) )
    
    peaks_and_scores = sorted( new_peaks_and_scores )
    max_score = max( s for p, s in peaks_and_scores )
    return [ pk for pk, score in peaks_and_scores \
                 if score >= config.MAX_CAGE_FRAC*max_score
                 and score > min_score ]

>>>>>>> b7e707d2
def estimate_peak_expression(peaks, peak_cov, rnaseq_cov, peak_type):
    assert peak_type in ('TSS', 'TES')
    total_read_cnts = ( 
        read_counts.Promoters if peak_type == 'TSS' else read_counts.Polya )
    strand = '+' if peak_type == 'TSS' else '-'
    for peak in peaks:
        cnt = float(peak_cov[peak.start:peak.stop+1].sum())
        peak.tpm = cnt/total_read_cnts
        peak.tpm_ub = 1e6*beta.ppf(0.99, cnt+1, total_read_cnts)/total_read_cnts
        peak.tpm_lb = 1e6*beta.ppf(0.01, cnt+1, total_read_cnts)/total_read_cnts
    
    return peaks

<<<<<<< HEAD
def find_coverage_in_gene(gene, reads):
    cov = numpy.zeros(gene.stop-gene.start+1, dtype=float)
    for x in gene.regions:
        seg_cov = reads.build_read_coverage_array( 
            gene.chrm, gene.strand, x.start, x.stop )
        cov[x.start-gene.start:x.stop-gene.start+1] = seg_cov
    #if gene.strand == '-': cov = cov[::-1]
    return cov
=======
def iter_retained_intron_connected_exons(
        left_exons, right_exons, retained_introns,
        max_num_exons=None):
    graph = nx.DiGraph()
    left_exons = sorted((x.start, x.stop) for x in left_exons)
    right_exons = sorted((x.start, x.stop) for x in right_exons)

    graph.add_nodes_from(chain(left_exons, right_exons))
    retained_jns = [ (x.start+1, x.stop-1) for x in retained_introns ]
    edges = find_jn_connected_exons(set(chain(left_exons, right_exons)), 
                                    retained_jns, '+')
    graph.add_edges_from( (start, stop) for jn, start, stop in edges )    
    cntr = 0
    for left in left_exons:
        for right in right_exons:
            if left[1] > right[0]: continue
            for x in nx.all_simple_paths(
                    graph, left, right, max_num_exons-cntr+1):
                cntr += 1
                if max_num_exons != None and cntr > max_num_exons:
                    raise ValueError, "Too many retained introns"
                yield (x[0][0], x[-1][1])
    return
>>>>>>> b7e707d2

def merge_tss_exons(tss_exons):
    grpd_exons = defaultdict(list)
    for exon in tss_exons:
        grpd_exons[exon.stop].append(exon)
    merged_tss_exons = []
    for stop, exons in grpd_exons.iteritems():
        exons.sort(key=lambda x:x.start)
        curr_start = exons[0].start
        score = exons[0].score
        for exon in exons[1:]:
            if exon.start - curr_start < config.TSS_EXON_MERGE_DISTANCE:
                score += exon.score
            else:
                merged_tss_exons.append( Bin(curr_start, stop,
                                             exon.left_label, 
                                             exon.right_label,
                                             exon.type, score) )
                curr_start = exon.start
                score = exon.score
            
        merged_tss_exons.append( Bin(curr_start, stop,
                                     exon.left_label, 
                                     exon.right_label,
                                     exon.type, score) )
    return merged_tss_exons

def merge_tes_exons(tes_exons):
    grpd_exons = defaultdict(list)
    for exon in tes_exons:
        grpd_exons[exon.start].append(exon)
    merged_tes_exons = []
    for start, exons in grpd_exons.iteritems():
        exons.sort(key=lambda x:x.stop)
        curr_stop = exons[0].stop
        score = exons[0].score
        for exon in exons[1:]:
            if exon.stop - curr_stop < config.TES_EXON_MERGE_DISTANCE:
                curr_stop = exon.stop
                score += exon.score
            else:
                merged_tes_exons.append( Bin(start, curr_stop,
                                            exon.left_label, 
                                            exon.right_label,
                                            exon.type, score) )
                curr_stop = exon.stop
                score = exon.score

        merged_tes_exons.append( Bin(start, curr_stop,
                                     exon.left_label, 
                                     exon.right_label,
                                     exon.type, score) )
    return merged_tes_exons


def find_transcribed_fragments_covering_region(
        segment_graph, segment_id,
        max_frag_len, use_genome_coords=False):
    if use_genome_coords:
        raise NotImplemented, "This code path probably doesn't work anymore, it hasn't been updated since this method was changed to use the splice graph directly"
    
    def build_neighbor_paths(side):
        assert side in ('BEFORE', 'AFTER')
        complete_paths = []
        partial_paths = [([segment_id,], 0),]
        while len(partial_paths) > 0:
            curr_path, curr_path_len = partial_paths.pop()
            if side == 'BEFORE':
                neighbors = list(
                    segment_graph.predecessors(curr_path[0]))
            else:
                neighbors = list(
                    segment_graph.successors(curr_path[-1]))
            if len(neighbors) == 0: 
                complete_paths.append((curr_path, curr_path_len))
            else:
                for child in neighbors:
                    if segment_graph.node[child]['type'] in ('TSS', 'TES'):
                        complete_paths.append((curr_path, curr_path_len))
                        continue
                    assert segment_graph.node[child]['type'] == 'segment'
                    
                    if side == 'BEFORE':
                        new_path = [child,] + curr_path
                    else:
                        new_path = curr_path + [child,]
                    
                    new_path_len = ( 
                        segment_graph.node[child]['bin'].length()+curr_path_len)
                    if new_path_len >= max_frag_len:
                        complete_paths.append((new_path, new_path_len))
                    else:
                        partial_paths.append((new_path, new_path_len))
        
        if side == 'BEFORE': return [x[:-1] for x, x_len in complete_paths]
        else: return [x[1:] for x, x_len in complete_paths]
    
    def build_genome_segments_from_path(segment_indexes):        
        merged_intervals = merge_adjacent_intervals(
            zip(segment_indexes, segment_indexes), 
            max_merge_distance=0)
        coords = []
        for start, stop in merged_intervals:
            coords.append([genes_graph.node[start]['bin'].start,
                           genes_graph.node[stop+1]['bin'].stop,])
        return coords
        
    complete_before_paths = build_neighbor_paths('BEFORE')
    complete_after_paths = build_neighbor_paths('AFTER')    
    transcripts = []
    for bp in complete_before_paths:
        for ap in complete_after_paths:
            segments = bp + [segment_id,] + ap
            #assert segments == sorted(segments), str(segments)
            if use_genome_coords:
                before_trim_len = max(
                    0, sum(genes_graph.node[i]['node'].length() 
                           for i in bp) - max_frag_len)
                after_trim_len = max(
                    0, sum(genes_graph.node[i]['node'].length() 
                           for i in ap) - max_frag_len)
                segments = build_genome_segments_from_path(segments)
                segments[0][0] = segments[0][0] + before_trim_len
                segments[-1][1] = segments[-1][1] - after_trim_len
            transcripts.append( sorted(segments) )
    return transcripts


def extract_jns_and_paired_reads_in_gene(gene, reads):
    pair1_reads = defaultdict(list)
    pair2_reads = defaultdict(list)
    plus_jns = defaultdict(int)
    minus_jns = defaultdict(int)
    
    for region in gene.regions:
        ( r_pair1_reads, r_pair2_reads, r_plus_jns, r_minus_jns, 
          ) = extract_jns_and_reads_in_region(
            (gene.chrm, gene.strand, region.start, region.stop), reads)
        for jn, cnt in r_plus_jns.iteritems(): 
            plus_jns[jn] += cnt 
        for jn, cnt in r_minus_jns.iteritems(): 
            minus_jns[jn] += cnt 
        for qname, read_mappings in r_pair1_reads.iteritems(): 
            pair1_reads[qname].extend(read_mappings)
        for qname, read_mappings in r_pair2_reads.iteritems(): 
            pair2_reads[qname].extend(read_mappings)

    paired_reads = list(iter_paired_reads(pair1_reads, pair2_reads))
    jns, opp_strand_jns = (
        (plus_jns, minus_jns) if gene.strand == '+' else (minus_jns, plus_jns)) 
    return paired_reads, jns, opp_strand_jns

def find_widest_path(splice_graph):
    curr_paths = [ [[node,], data['bin'].fpkm_lb] 
                  for node, data in splice_graph.nodes(data=True)
                  if data['type'] == 'TSS']
    max_path = None
    max_min_fpkm = 0
    while len(curr_paths) > 0:
        # find a path to check
        curr_path, curr_fpkm = curr_paths.pop()
        # if the paths fpkm is less than the maximum,
        # then there is no need to consider anything else
        if curr_fpkm < max_min_fpkm: continue
        successors = splice_graph.successors(curr_path[-1])

        # if there are no successors, then still allow this path
        # to contribute in case we cant build a full path
        # (e.g. there are no TES sites)
        if len(successors) == 0:
            if max_min_fpkm < curr_fpkm:
                max_path = curr_path
                max_min_fpkm = curr_fpkm
            
        # otherwise, build new paths and update the fpkms            
        for successor in successors:
            bin = splice_graph.node[successor]['bin']
            new_path = curr_path + [successor,]
            new_fpkm = min(bin.fpkm, curr_fpkm)
            if new_fpkm < max_min_fpkm: continue
            if bin.type == 'POLYA':
                if new_fpkm > max_min_fpkm:
                    max_path = new_path
                    max_min_fpkm = new_fpkm
            else:
                curr_paths.append((new_path, new_fpkm))
        curr_paths.sort(key=lambda x:x[1], reverse=True)
    return max_path, max_min_fpkm

def build_splice_graph_and_binned_reads_in_gene( 
        gene, 
        rnaseq_reads, tss_reads, tes_reads, ref_elements ):
    assert isinstance( gene, GeneElements )
    config.log_statement( 
        "Extracting reads and jns in Chrm %s Strand %s Pos %i-%i" %
        (gene.chrm, gene.strand, gene.start, gene.stop) )
    
    # initialize the cage peaks with the reference provided set
    tss_regions = [ Bin(pk_start, pk_stop, 
                     "CAGE_PEAK_START", "CAGE_PEAK_STOP", "CAGE_PEAK")
                 for pk_start, pk_stop in ref_elements['promoter'] ]
    
    # initialize the polya peaks with the reference provided set
    tes_regions = [ Bin( pk_start, pk_stop, 
                      "POLYA_PEAK_START", "POLYA_PEAK_STOP", "POLYA")
                 for pk_start, pk_stop in ref_elements['polya'] ]
    
    # build and pair rnaseq reads, and extract junctions
    (paired_rnaseq_reads, observed_jns, opp_strand_jns 
     ) = extract_jns_and_paired_reads_in_gene(gene, rnaseq_reads)
        
    jns = filter_jns(observed_jns, opp_strand_jns, set(ref_elements['introns']))
    # add in connectivity junctions
    for distal_reads in (tss_reads, tes_reads):
        if distal_reads == None: continue
        for jn, cnt, entropy in files.junctions.load_junctions_in_bam(
              distal_reads, 
              [ (gene.chrm, gene.strand, r.start, r.stop) for r in gene.regions]
              )[(gene.chrm, gene.strand)]:
            jns[jn] += 0
    
    # add in reference junctions
    for jn in ref_elements['introns']: jns[jn] += observed_jns[jn]
        
    config.log_statement( 
        "Building exon segments in Chrm %s Strand %s Pos %i-%i" %
        (gene.chrm, gene.strand, gene.start, gene.stop) )
    
    # build the pseudo exon set
    segment_bnds = set([gene.start, gene.stop+1])
    segment_bnd_labels = defaultdict(set)
    segment_bnd_labels[gene.start].add("GENE_BNDRY")
    segment_bnd_labels[gene.stop+1].add("GENE_BNDRY")
    # add in empty regions - we will use these to filter bins
    # that fall outside of the gene
    for r1, r2 in izip(gene.regions[:-1], gene.regions[1:]):
        assert r1.stop+2 < r2.start-1+2
        segment_bnds.add(r1.stop+1)
        segment_bnd_labels[r1.stop+1].add( 'EMPTY_START' )
        segment_bnds.add(r2.start-1+1)
        segment_bnd_labels[r2.start-1+1].add( 'EMPTY_STOP' )
    
    for (start, stop) in jns:
        segment_bnds.add(start)
        segment_bnd_labels[start].add('D_JN' if gene.strand == '+' else 'R_JN')
        segment_bnds.add(stop+1)
        segment_bnd_labels[stop+1].add('R_JN' if gene.strand == '+' else 'D_JN')
    
    if tss_reads != None:
        control_cov = build_control_in_gene(
            gene, paired_rnaseq_reads, sorted(segment_bnds), 
            '5p' if gene.strand == '+' else '3p')
<<<<<<< HEAD
        signal_cov = find_coverage_in_gene( gene, tss_reads )
        for pk_start, pk_stop, peak_cov in call_peaks( 
                signal_cov, control_cov,
                '5p' if gene.strand == '+' else '3p'):
            tss_regions.append(TranscriptBoundaryBin(
                gene.start+pk_start, gene.start+pk_stop-1, 
                "CAGE_PEAK_START", "CAGE_PEAK_STOP", "CAGE_PEAK",
                peak_cov
                ).set_tpm())
=======
        signal_cov = gene.find_coverage( tss_reads )
        tss_peaks = call_peaks( signal_cov, control_cov,
                                '5p' if gene.strand == '+' else '3p')
        print tss_peaks
        assert False
>>>>>>> b7e707d2
    
    if tes_reads != None:
        control_cov = build_control_in_gene(
            gene, paired_rnaseq_reads, sorted(segment_bnds), 
            '3p' if gene.strand == '+' else '5p')
        signal_cov = find_coverage_in_gene( gene, tes_reads )
        for pk_start, pk_stop, peak_cov in call_peaks( 
                signal_cov, control_cov,
                '3p' if gene.strand == '+' else '5p'):
            tes_regions.append(TranscriptBoundaryBin(
                gene.start+pk_start, gene.start+pk_stop-1, 
                "POLYA_PEAK_START", "POLYA_PEAK_STOP", "POLYA",
                peak_cov,
                ).set_tpm())
    
    splice_graph = SpliceGraph()
    tss_segment_map = {}
    for tss_bin in tss_regions:
        tss_start = tss_bin.start if gene.strand == '+' else tss_bin.stop + 1
        segment_bnds.add(tss_start)
        segment_bnd_labels[tss_start].add('TSS')
        tss_segment_map[tss_bin] = [tss_start,]

    tes_segment_map = defaultdict(list)    
    for tes_bin in tes_regions:
        tes_start = tes_bin.stop+1 if gene.strand == '+' else tes_bin.start
        segment_bnds.add(tes_start)
        segment_bnd_labels[tes_start].add('TES')
        tes_segment_map[tes_bin] = [tes_start,]
    
    # remove boundaries that fall inside of empty regions
    empty_segments = set()
    in_empty_region = False
    for index, bnd in enumerate(sorted(segment_bnds)):
        if in_empty_region:
            assert 'EMPTY_STOP' in segment_bnd_labels[bnd], \
                str((gene, bnd, sorted(segment_bnd_labels.iteritems()), \
                     sorted(jns.iteritems())))
        empty_start = bool('EMPTY_START' in segment_bnd_labels[bnd])
        empty_stop = bool('EMPTY_STOP' in segment_bnd_labels[bnd])
        assert not (empty_start and empty_stop)
        if empty_start: in_empty_region = True
        if empty_stop: in_empty_region = False
        if in_empty_region:
            empty_segments.add(index)

    # build the exon segment connectivity graph
    segment_bnds = numpy.array(sorted(segment_bnds))
    
    for element_i in (x for x in xrange(0, len(segment_bnds)-1) 
                      if x not in empty_segments):
        start, stop = segment_bnds[element_i], segment_bnds[element_i+1]-1
        left_labels = segment_bnd_labels[start]
        right_labels = segment_bnd_labels[stop+1]
        bin = SegmentBin( start, stop, left_labels, right_labels, type=None)
        splice_graph.add_node(element_i, type='segment', bin=bin)
    
    for i in xrange(len(segment_bnds)-1-1):
        if i not in empty_segments and i+1 not in empty_segments:
            if gene.strand == '+':
                splice_graph.add_edge(i, i+1, type='adjacent', bin=None)
            else:
                splice_graph.add_edge(i+1, i, type='adjacent', bin=None)

    jn_edges = []
    for (start, stop) in jns:
        start_i = segment_bnds.searchsorted(start)-1
        assert segment_bnds[start_i+1] == start
        stop_i = segment_bnds.searchsorted(stop+1)-1+1
        assert segment_bnds[stop_i] == stop+1
        assert start_i in splice_graph
        # skip junctions that splice to the last base in the gene XXX
        if stop_i == splice_graph.number_of_nodes(): continue
        assert stop_i in splice_graph, str((stop_i, splice_graph.nodes(data=True)))
        if gene.strand == '+':
            bin = SegmentBin( start, stop, 'D_JN', 'R_JN', type='INTRON')
            splice_graph.add_edge(start_i, stop_i, type='splice', bin=bin)
        else:
            bin = SegmentBin( start, stop, 'R_JN', 'D_JN', type='INTRON')
            splice_graph.add_edge(stop_i, start_i, type='splice', bin=bin)

    for i, (tss_bin, tss_segments) in enumerate(tss_segment_map.iteritems()):
        node_id = "TSS_%i" % i
        splice_graph.add_node( node_id, type='TSS', bin=tss_bin)
        for tss_start in tss_segments:
            bin_i = segment_bnds.searchsorted(tss_start)
            assert segment_bnds[bin_i] == tss_start
            if gene.strand == '-': bin_i -= 1
            splice_graph.add_edge(node_id, bin_i, type='tss', bin=None)
    
    for i, (tes_bin, tes_segments) in enumerate(tes_segment_map.iteritems()):
        node_id = "TES_%i"% i
        splice_graph.add_node( node_id, type='TES', bin=tes_bin)
        for tes_start in tes_segments:
            bin_i = segment_bnds.searchsorted(tes_start)
            assert segment_bnds[bin_i] == tes_start
            if gene.strand == '+': bin_i -= 1
            splice_graph.add_edge(bin_i, node_id, type='tes', bin=None)
    
    # pre-calculate the expected and observed counts
    binned_reads = f_matrix.bin_rnaseq_reads( 
        rnaseq_reads, gene.chrm, gene.strand, segment_bnds, 
        include_read_type=False)
    
    return splice_graph, binned_reads

def quantify_segment_expression(gene, splice_graph, binned_reads):    
    # find all possible transcripts, and their association with each element
    max_fl = max(fl_dist.fl_max for (fl_dist, prb) in fl_dists.values())
    min_fl = min(fl_dist.fl_min for (fl_dist, prb) in fl_dists.values())
    transcripts = set()
    segment_transcripts_map = {}
    for segment_id, data in splice_graph.nodes(data=True):
        if 'type' not in data: 
            assert False, str((gene, splice_graph.nodes(data=True), 
                               splice_graph.node[segment_id], segment_id, data))
        if data['type'] != 'segment': continue        
        segment_transcripts = find_transcribed_fragments_covering_region(
            splice_graph, segment_id, max_fl)
        segment_transcripts = [tuple(t) for t in segment_transcripts]
        segment_transcripts_map[(segment_id,)] = segment_transcripts
        transcripts.update(segment_transcripts)
    all_transcripts = sorted(transcripts)
    
    def bin_contains_element(bin, element):
        element = tuple(sorted(element))
        try: 
            si = bin.index(element[0])
            if tuple(bin[si:si+len(element)]) == element: 
                return True
        except ValueError: 
            return False
        return False
    
    # add in the splice elements
    for start_i, stop_i, data in splice_graph.edges(data=True):
        if data['type'] != 'splice': continue
        # find transcripts that contain this splice
        segment_transcripts_map[(start_i, stop_i)] = [
            t for t in segment_transcripts_map[(start_i,)]
            if bin_contains_element(t, tuple(sorted((start_i, stop_i))))]
    
    # build the old segment bnd, label style list. We need this for read binning
    # and expected fragment count calculations - this should probably be done
    # in the splice graph class, TODO
    segment_nodes = {}
    segment_bnds = set()
    segment_bnd_labels = defaultdict(set)
    for segment_i, data in sorted(splice_graph.nodes(data=True)):
        if data['type'] != 'segment': continue
        segment_bin = data['bin']
        segment_nodes[segment_i] = segment_bin
        segment_bnds.add(segment_bin.start)
        segment_bnd_labels[segment_bin.start].update(segment_bin.left_labels)
        segment_bnds.add(segment_bin.stop+1)
        segment_bnd_labels[segment_bin.stop+1].update(segment_bin.right_labels)
    segment_bnds = numpy.array(sorted(segment_bnds))
    segment_bnd_labels = dict(segment_bnd_labels)
    exon_lens = segment_bnds[1:] - segment_bnds[:-1]
    
    #print gene
    #print segment_bnds
    #print segment_bnd_labels

    weighted_expected_cnts = defaultdict(lambda: defaultdict(float))
    for (rg, (r1_len,r2_len)), (fl_dist, marginal_frac) in fl_dists.iteritems():
        for tr, bin_cnts in f_matrix.calc_expected_cnts( 
                segment_bnds, transcripts, 
                fl_dist, r1_len, r2_len).iteritems():
            for bin, cnt in bin_cnts.iteritems():
                weighted_expected_cnts[tr][bin] += cnt*marginal_frac
        
    segment_bins, jn_bins = [], []
    for j, (element, transcripts) in enumerate(
            segment_transcripts_map.iteritems()):
        if config.VERBOSE:
            config.log_statement( 
                "Estimating element expression for segment "
                + "%i/%i in Chrm %s Strand %s Pos %i-%i" %
                (j, len(segment_transcripts_map), 
                 gene.chrm, gene.strand, gene.start, gene.stop) )

        # find the normalized, expected fragment counts for this element
        exp_bin_cnts_in_segment = defaultdict(
            lambda: numpy.zeros(len(transcripts), dtype=float))
        obs_bin_cnts_in_segment = defaultdict(int)
        effective_t_lens = numpy.zeros(len(transcripts), dtype=float)
        for i, transcript in enumerate(transcripts):
            for pe_bin, weighted_n_distinct_frags in weighted_expected_cnts[
                    transcript].iteritems():
                # skip bins that don't overlap the desired element
                if not any(bin_contains_element(bin,element) for bin in pe_bin):
                    continue
                effective_t_lens[i] += weighted_n_distinct_frags
                exp_bin_cnts_in_segment[pe_bin][i] += weighted_n_distinct_frags
                if (pe_bin not in obs_bin_cnts_in_segment 
                         and pe_bin in binned_reads):
                    obs_bin_cnts_in_segment[pe_bin] = binned_reads[pe_bin]
        #if len(element) == 1:
        #    for t, e_len in zip(transcripts, effective_t_lens):
        #        assert ( e_len <= exon_lens[element[0]] + max_fl 
        #                 - f_matrix.MIN_NUM_MAPPABLE_BASES ), str((
        #                     e_len, exon_lens[element[0]], max_fl,
        #                     f_matrix.MIN_NUM_MAPPABLE_BASES ))
        """ Code for degugging the element counts
        print element, exon_lens[element]
        all_bins = sorted(set(chain(*transcripts)))
        print [(x, exon_lens[x]) for x in all_bins ]
        print [(x, segment_bnd_labels[segment_bnds[x]], 
                   segment_bnd_labels[segment_bnds[x+1]])
               for x in all_bins]
        for t, e_len in zip(transcripts, effective_t_lens):
            print t, e_len
            #print ( t, e_len, exon_lens[element] + max_fl - 1, 
            #        exon_lens[element] - max_fl + 1 + 2*max_fl - 2 )
            #print sorted(weighted_expected_cnts[t].iteritems())
            #print
        raw_input()
        """
        
        # if all of the transcript fragments have the same length, we are done
        # all equally likely so we can estimate the element frequencies directly
        # from the bin counts
        if all(x == effective_t_lens[0] for x in effective_t_lens):
            mean_t_len = effective_t_lens[0]
        # otherwise we need to estimate the transcript frequencies
        elif True:
            mean_t_len = max(effective_t_lens)
        else:
            exp_a, obs_a, zero = f_matrix.build_expected_and_observed_arrays(
                exp_bin_cnts_in_segment, obs_bin_cnts_in_segment)
            exp_a, obs_a = f_matrix.cluster_rows(exp_a, obs_a)
            try: 
                t_freqs = frequency_estimation.estimate_transcript_frequencies(
                    obs_a, exp_a)
                mean_t_len = (t_freqs*effective_t_lens).sum()
            except frequency_estimation.TooFewReadsError: 
                mean_t_len = effective_t_lens.mean()

        assert mean_t_len > 0, str((element, transcripts, exon_lens, all_transcripts, sorted(segment_bnd_labels.iteritems()), splice_graph.edges(data=True)))
        n_reads_in_segment = float(sum(obs_bin_cnts_in_segment.values()))
        quantiles = [0.01, 0.5, 1-.01]
        fpkms = 1e6*(1000./mean_t_len)*beta.ppf(
            quantiles, 
            n_reads_in_segment+1e-6, 
            read_counts.RNASeq-n_reads_in_segment+1e-6)
        if len(element) == 1:
            segment_nodes[element[0]].set_expression(*fpkms)
        else:
            splice_graph[element[0]][element[1]]['bin'].set_expression(*fpkms)
    
    return splice_graph

def determine_exon_type(left_label, right_label):
    if left_label == 'TSS':
        if right_label == 'TES': 
            return 'SE_GENE'
        else:
            assert right_label == 'D_JN'
            return 'TSS_EXON'

    if right_label == 'TES':
        # we should have alrady caught this case
        assert left_label != 'TES'
        assert left_label == 'R_JN'
        return 'TES_EXON'

    assert left_label == 'R_JN' and right_label == 'D_JN'
    return 'EXON'

def build_exons_from_exon_segments(gene, splice_graph, max_min_expression):
    exon_segments = [ data['bin']
                      for node_id, data in splice_graph.nodes(data=True)
                      if data['type'] == 'segment' ]
    if gene.strand == '-':
        exon_segments = reverse_strand(exon_segments, gene.stop)
    exon_segments = sorted(exon_segments, key=lambda x:x.start)
    
    EXON_START_LABELS = ('TSS', 'R_JN')
    EXON_STOP_LABELS = ('TES', 'D_JN')
    
    # find all of the exon start bins
    exons = []
    for i in xrange(len(exon_segments)):
        # if this is not allowed to be the start of an exon
        start_segment = exon_segments[i]
        for start_label in start_segment.left_labels:
            if start_label not in EXON_START_LABELS:
                continue
            
            for j in xrange(i, len(exon_segments)):
                stop_segment = exon_segments[j]
                local_max_min_expression = max_min_expression
                if j+i < len(exon_segments):
                    local_max_min_expression = max(
                        local_max_min_expression, 
                        exon_segments[j+1].fpkm_lb/config.MAX_EXPRESSION_RATIO)
                if j-i >= 0:
                    local_max_min_expression = max(
                        local_max_min_expression, 
                        exon_segments[j-1].fpkm_lb/config.MAX_EXPRESSION_RATIO)
                if stop_segment.fpkm < local_max_min_expression: 
                    break
                
                for stop_label in stop_segment.right_labels:
                    if stop_label not in EXON_STOP_LABELS:
                        continue
                    fpkm = min(segment.fpkm for segment in exon_segments[i:j+1])
                    exon_bin = TranscriptElement(
                        start_segment.start, stop_segment.stop, 
                        determine_exon_type(start_label, stop_label),
                        fpkm)
                    exons.append(exon_bin)
    if gene.strand == '-':
        exons = reverse_strand(exons, gene.stop)
    
    return exons

def find_exons_in_gene( gene, contig_lens, ofp,
                        ref_elements, ref_elements_to_include,
                        rnaseq_reads, cage_reads, polya_reads):
    # extract the reference elements that we want to add in
    gene_ref_elements = defaultdict(list)
    for key, vals in ref_elements[(gene.chrm, gene.strand)].iteritems():
        if len( vals ) == 0: continue
        for start, stop in sorted(vals):
            if stop < gene.start: continue
            if start > gene.stop: break
            if gene.base_is_in_gene(start) and gene.base_is_in_gene(stop):
                gene_ref_elements[key].append((start, stop))

    config.log_statement( "Finding Exons in Chrm %s Strand %s Pos %i-%i" %
                   (gene.chrm, gene.strand, gene.start, gene.stop) )
    
    # build the transcribed segment splice graph, and bin observe rnasseq reads 
    # based upon this splice graph in this gene.
    splice_graph, binned_reads = build_splice_graph_and_binned_reads_in_gene(
        gene, rnaseq_reads, cage_reads, polya_reads, ref_elements )
    splice_graph = quantify_segment_expression(gene, splice_graph, binned_reads)
    # build exons, and add them to the gene
    min_max_exp_t, max_element_exp = find_widest_path(splice_graph)
    min_max_exp = max(
        max_element_exp/config.MAX_EXPRESSION_RATIO, config.MIN_EXON_FPKM)
    exons = build_exons_from_exon_segments(gene, splice_graph, min_max_exp)
    gene.elements.extend(exons)
    
    # introns are both elements and element segments
    gene.elements.extend(
        data['bin'] for n1, n2, data in splice_graph.edges(data=True)
        if data['type'] == 'splice'
        and data['bin'].fpkm > min_max_exp)

    if config.DEBUG_VERBOSE:
        gene.elements.extend(
            data['bin'] for node_id, data in splice_graph.nodes(data=True)
            if data['bin'].fpkm > min_max_exp )
    
    # add T*S's
    gene.elements.extend(
        data['bin'] for node_id, data in splice_graph.nodes(data=True)
        if data['type'] in ('TSS', 'TES')
        and data['bin'].fpkm > min_max_exp)

    # merge in the reference exons
    for tss_exon in gene_ref_elements['tss_exon']:
        gene.elements.append( Bin(tss_exon[0], tss_exon[1], 
                                  "REF_TSS_EXON_START", "REF_TSS_EXON_STOP",
                                  "TSS_EXON") )
    for tes_exon in gene_ref_elements['tes_exon']:
        gene.elements.append( Bin(tes_exon[0], tes_exon[1], 
                                  "REF_TES_EXON_START", "REF_TES_EXON_STOP",
                                  "TES_EXON") )
    
    # add the gene bin
    gene.write_elements_bed(ofp)
    return
    config.log_statement( "FINISHED Finding Exons in Chrm %s Strand %s Pos %i-%i" %
                   (gene.chrm, gene.strand, gene.start, gene.stop) )
    return None

def find_exons_worker( (genes_queue, genes_queue_lock, n_threads_running), 
                       ofp, contig_lens, ref_elements, ref_elements_to_include,
                       rnaseq_reads, cage_reads, polya_reads ):
        
    rnaseq_reads = rnaseq_reads.reload()
    cage_reads = cage_reads.reload() if cage_reads != None else None
    polya_reads = polya_reads.reload() if polya_reads != None else None
    
    while True:
        # try to get a gene
        with genes_queue_lock:
            try: gene = genes_queue.pop()
            except IndexError: gene = None
        
        # if there is no gene it process, but threads are still running, then 
        # wait for the queue to fill or the process to finish
        if gene == None and n_threads_running.value > 0:
            config.log_statement( 
                "Waiting for gene to process (%i)" % n_threads_running.value)
            time.sleep(0.1)
            continue
        # otherwise, take a lock to make sure that the queue is empty and no 
        # threads are running. If so, then return
        elif gene == None:
            with genes_queue_lock:
                if len(genes_queue) == 0 and n_threads_running.value == 0:
                    config.log_statement( "" )
                    return
                else: continue

        # otherwise, we have a gene to process, so process it
        assert gene != None
        with genes_queue_lock: n_threads_running.value += 1

        # find the exons and genes
        try:
            rv = find_exons_in_gene(gene, contig_lens, ofp,
                                    ref_elements, ref_elements_to_include,
                                    rnaseq_reads, cage_reads, polya_reads)
        except Exception, inst:
            config.log_statement( 
                "Uncaught exception in find_exons_in_gene", log=True )
            config.log_statement( traceback.format_exc(), log=True, display=False )
            rv = None
        
        # if the return value is new genes, then add these to the queue
        if rv != None:
            with genes_queue_lock:
                for gene in rv:
                    genes_queue.append( gene )
                n_threads_running.value -= 1
        # otherwise, we found the exons and wrote out the element data,
        # so just decrease the number of running threads
        else:
            with genes_queue_lock:
                n_threads_running.value -= 1
    
    assert False
    return

def extract_reference_elements(genes, ref_elements_to_include):
    ref_elements = defaultdict( lambda: defaultdict(set) )
    if not any(ref_elements_to_include):
        return ref_elements
    
    for gene in genes:
        elements = gene.extract_elements()
        def add_elements(key):
            for start, stop in elements[key]:
                ref_elements[(gene.chrm, gene.strand)][key].add((start, stop))

        if ref_elements_to_include.junctions:
            add_elements('intron')
        if ref_elements_to_include.promoters:
            add_elements('promoter')
        if ref_elements_to_include.polya_sites:
            add_elements('polya')
        if ref_elements_to_include.TSS:
            add_elements('tss_exon')
        if ref_elements_to_include.TES:
            add_elements('tes_exon')
        if ref_elements_to_include.TES:
            add_elements('exon')
    
    for contig_strand, elements in ref_elements.iteritems():
        for element_type, val in elements.iteritems():
            ref_elements[contig_strand][element_type] = sorted( val )
    
    return ref_elements

def find_transcribed_regions_and_jns_in_segment(
        (contig, r_start, r_stop), 
        rnaseq_reads, promoter_reads, polya_reads,
        ref_elements, ref_elements_to_include):
    #reg = numpy.array([1,7,6,0,0,0,4,0])
    #print reg, find_empty_regions(reg, min_length=4)
    #print reg, find_transcribed_regions(reg, min_empty_region_length=4)
    reg_len = r_stop-r_start+1
    cov = { '+': numpy.zeros(reg_len, dtype=float), 
            '-': numpy.zeros(reg_len, dtype=float) }
    jn_reads = {'+': defaultdict(int), '-': defaultdict(int)}
    num_unique_reads = [0.0, 0.0, 0.0]
    fragment_lengths =  defaultdict(lambda: defaultdict(int))
    
    read_mates = {}
    for reads_i,reads in enumerate((promoter_reads, rnaseq_reads, polya_reads)):
        if reads == None: continue

        ( p1_rds, p2_rds, r_plus_jns, r_minus_jns 
          ) = extract_jns_and_reads_in_region(
<<<<<<< HEAD
            (contig, '.', r_start, r_stop), reads)
=======
              (contig, '.', r_start, r_stop), reads)
>>>>>>> b7e707d2
        for jn, cnt in r_plus_jns.iteritems(): 
            jn_reads['+'][jn] += cnt 
        for jn, cnt in r_minus_jns.iteritems(): 
            jn_reads['-'][jn] += cnt 
        
        for qname, all_rd_data in chain(p1_rds.iteritems(), p2_rds.iteritems()):
            for read_data in all_rd_data:
                num_unique_reads[reads_i] += (
                    read_data.map_prb/2. 
                    if qname in p1_rds and qname in p2_rds 
                    else read_data.map_prb)
                for start, stop in read_data.cov_regions:
                    # if start - r_start > reg_len, then it doesn't do 
                    # anything, so the next line is not necessary
                    # if start - r_start > reg_len: continue
                    cov[read_data.strand][
                        max(0, start-r_start):max(0, stop-r_start+1)] += 1
        # update the fragment length dist
        if reads == rnaseq_reads:
<<<<<<< HEAD
            for qname, r1_data in p1_rds.iteritems():
                # if there are multiple mappings, or the read isn't paired,
                # don't use this for fragment length estimation
                if len(r1_data) != 1 or r1_data[0].map_prb != 1.0: 
                    continue
                try: r2_data = p2_rds[qname]
                except KeyError: continue
                if len(r2_data) != 1 or r2_data[0].map_prb != 1.0: 
                    continue
                # estimate the fragment length, and update the read lengths
                assert r1_data[0].map_prb == 1.0, str(r1_data)
                assert r2_data[0].map_prb == 1.0, str(r2_data)
                assert r1_data[0].read_grp == r2_data[0].read_grp
                fl_key = ( r1_data[0].read_grp, 
                           (r1_data[0].read_len, r2_data[0].read_len))
                # we add 1 because we know that this read is unique
                frag_len = calc_frag_len_from_read_data(r1_data[0], r2_data[0])
                fragment_lengths[fl_key][frag_len] += 1.0
=======
            for qname, read1_data in p1_rds.iteritems():
                if (len(read1_data) != 1 
                    or len(read1_data[0].cov_regions) > 1
                    or read1_data[0].map_prb < 0.95): 
                    continue
                try: read2_data = p2_rds[qname]
                except KeyError: continue
                if (len(read2_data) != 1 
                    or len(read2_data[0].cov_regions) > 1
                    or read2_data[0].map_prb < 0.95): 
                    continue
                frag_len = calc_frag_len_from_read_data(
                    read1_data[0], read2_data[0])
                fragment_lengths[frag_len] += read1_data[0].map_prb
>>>>>>> b7e707d2
    
    # add pseudo coverage for annotated jns. This is so that the clustering
    # algorithm knows which gene segments to join if a jn falls outside of 
    # a region with observed transcription
    # we also add pseudo coverage for other elements to provide connectivity
    if ref_elements != None and len(ref_elements_to_include) > 0:
        ref_jns = []
        for strand in "+-":
            for element_type, (start, stop) in ref_elements.iter_elements(
                    contig, strand, 
                    r_start-config.MIN_INTRON_SIZE-1, 
                    r_stop+config.MIN_INTRON_SIZE+1):
                if element_type == 'intron':
                    ref_jns.append((strand, start-r_start, stop-r_start))
                    jn_reads[strand][(start,stop)] += 0
                # add in exons
                elif element_type in ref_elements_to_include:
                    cov[strand][
                        max(0,start-r_start):max(0, stop-r_start+1)] += 1
        # add in the junction coverage
        for strand, start, stop in ref_jns:
            cov[strand][max(0, start-1-config.MIN_INTRON_SIZE):
                        max(0, start-1+1)] += 1
            cov[strand][stop:stop+config.MIN_INTRON_SIZE+1] += 1
    
    transcribed_regions = {'+': [], '-': []}
    for strand, counts in cov.iteritems():
        transcribed_regions[strand].extend(
            sorted(find_transcribed_regions(counts)))
    
    jn_reads['+'] = sorted(jn_reads['+'].iteritems())
    jn_reads['-'] = sorted(jn_reads['-'].iteritems())
    
    return ( 
        transcribed_regions, jn_reads, 
        ReadCounts(*num_unique_reads), fragment_lengths )

def filter_jns(jns, antistrand_jns, whitelist=set()):
    filtered_junctions = defaultdict(int)
    jn_starts = defaultdict( int )
    jn_stops = defaultdict( int )
    for (start, stop), cnt in jns.iteritems():
        jn_starts[start] = max( jn_starts[start], cnt )
        jn_stops[stop] = max( jn_stops[stop], cnt )

    for (start, stop), cnt in jns.iteritems():
        if (start, stop) not in whitelist:
            val = beta.ppf(0.01, cnt+1, jn_starts[start]+1)
            if val < config.NOISE_JN_FILTER_FRAC: continue
            val = beta.ppf(0.01, cnt+1, jn_stops[stop]+1)
            if val < config.NOISE_JN_FILTER_FRAC: continue
            #val = beta.ppf(0.01, cnt+1, jn_grps[jn_grp_map[(start, stop)]]+1)
            #if val < config.NOISE_JN_FILTER_FRAC: continue
            try: 
                if ( (cnt+1.)/(antistrand_jns[(start, stop)]+1) <= 1.):
                    continue
            except KeyError: 
                pass
            if stop - start + 1 > config.MAX_INTRON_SIZE: continue
        filtered_junctions[(start, stop)] = cnt
    
    return filtered_junctions

def split_genome_into_segments(contig_lens, region_to_use, 
                               min_segment_length=5000):
    """Return non-overlapping segments that cover the genome.

    The segments are closed-closed, and strand specific.
    """
    if region_to_use != None:
        r_chrm, (r_start, r_stop) = region_to_use
    total_length = sum(contig_lens.values())
    segment_length = max(min_segment_length, 
                         int(total_length/float(config.NTHREADS*1000)))
    segments = []
    # sort by shorter contigs, so that the short contigs (e.g. mitochondrial)
    # whcih usually take longer to finish are started first
    for contig, contig_length in sorted(
            contig_lens.iteritems(), key=lambda x:x[1]):
        if region_to_use != None and r_chrm != contig: 
            continue
        for start in xrange(0, contig_length, segment_length):
            if region_to_use != None and r_stop < start: 
                continue
            if region_to_use != None and r_start > start+segment_length: 
                continue
            segments.append(
                (contig, start, 
                 min(contig_length, start+segment_length-1)))
    return segments

def find_segments_and_jns_worker(
        segments, 
        transcribed_regions, jns, frag_lens, lock,
        rnaseq_reads, promoter_reads, polya_reads,
        ref_elements, ref_elements_to_include,
        num_unique_reads):
    length_of_segments = segments.qsize()
    while True:
        segment = segments.get()
        if segment == 'FINISHED': 
            config.log_statement("")
            return
        config.log_statement("Finding genes and jns in %s" % str(segment) )
        ( r_transcribed_regions, r_jns, r_n_unique_reads, r_frag_lens,
            ) = find_transcribed_regions_and_jns_in_segment(
                segment, rnaseq_reads, promoter_reads, polya_reads, 
                ref_elements, ref_elements_to_include) 
        with lock:
            for (rd_key, rls), fls in r_frag_lens.iteritems():
                for fl, cnt in fls.iteritems():
                    if (rd_key, rls) not in frag_lens:
                        frag_lens[(rd_key, rls, fl)] = cnt
                    else:
                        frag_lens[(rd_key, rls, fl)] += cnt
            transcribed_regions[(segment[0], '+')].extend([
                (start+segment[1], stop+segment[1])
                for start, stop in r_transcribed_regions['+']])
            transcribed_regions[(segment[0], '-')].extend([
                (start+segment[1], stop+segment[1])
                for start, stop in r_transcribed_regions['-']])

            jns[(segment[0], '+')].extend(r_jns['+'])
            jns[(segment[0], '-')].extend(r_jns['-'])
            
            for i, val in enumerate(r_n_unique_reads):
                num_unique_reads[i].value += val
    
    return

def load_gene_bndry_bins( genes, contig, strand, contig_len ):  
    if config.VERBOSE:
        config.log_statement( 
            "Loading gene boundaries from annotated genes in %s:%s" % (  
                contig, strand) )  
  
    ## find the gene regions in this contig. Note that these  
    ## may be overlapping  
    gene_intervals = []  
    for gene in genes:  
        if gene.chrm != contig: continue  
        if gene.strand != strand: continue  
        gene_intervals.append((gene.start, gene.stop))  
    if len(gene_intervals) == 0: return []  
      
    ## merge overlapping genes regions by building a graph with nodes  
    ## of all gene regions, and edges with all overlapping genes   
  
    # first, find the edges by probing into the sorted intervals  
    gene_intervals.sort()  
    gene_starts = numpy.array([interval[0] for interval in gene_intervals])  
    overlapping_genes = []  
    for gene_index, (start, stop) in enumerate(gene_intervals):  
        start_i = numpy.searchsorted(gene_starts, start)  
        # start looping over potentially overlapping intervals  
        for i, gene_interval in enumerate(gene_intervals[start_i:]):  
            # if we have surpassed all potentially overlapping intervals,  
            # then we don't need to go any further  
            if gene_interval[0] > stop: break  
            # if the intervals overlap ( I dont think I need this test, but  
            # it's cheap and this could be an insidious bug )  
            if not (stop < gene_interval[0] or start > gene_interval[1] ):  
                overlapping_genes.append( (int(gene_index), int(i+start_i)) )  
      
    # buld the graph, find the connected components, and build   
    # the set of merged intervals  
    genes_graph = nx.Graph()  
    genes_graph.add_nodes_from(xrange(len(gene_starts)))  
    genes_graph.add_edges_from(overlapping_genes)  
    merged_gene_intervals = []  
    for genes in nx.connected_components(genes_graph):  
        start = min( gene_intervals[i][0] for i in genes )  
        stop = max( gene_intervals[i][1] for i in genes )  
        merged_gene_intervals.append( [start, stop] )  
      
    # expand the gene boundaries to their maximum amount such that the genes   
    # aren't overlapping. This is to allow for gene ends that lie outside of   
    # the previously annotated boundaries  
    merged_gene_intervals.sort()  
    for i in xrange(0,len(merged_gene_intervals)-1):  
        mid = (merged_gene_intervals[i][1]+merged_gene_intervals[i+1][0])/2  
        merged_gene_intervals[i][1] = int(mid)-1  
        merged_gene_intervals[i+1][0] = int(mid)+1      
    merged_gene_intervals[0][0] = max(   
        1, merged_gene_intervals[0][0]-config.MAX_GENE_EXPANSION)  
    merged_gene_intervals[-1][1] = min(   
        contig_len-1, merged_gene_intervals[-1][1]+config.MAX_GENE_EXPANSION)  
      
    # build gene objects with the intervals  
    gene_bndry_bins = []  
    for start, stop in merged_gene_intervals:  
        gene_bin = GeneElements( contig, strand )
<<<<<<< HEAD
        gene_bin.regions.append(
=======
        gene_bin.regions.append(  
>>>>>>> b7e707d2
            SegmentBin(start, stop, ["ESTART",], ["ESTOP",], "GENE"))
        gene_bndry_bins.append( gene_bin )  
      
    config.log_statement( "" )  
    return gene_bndry_bins  

def build_fl_dists_from_fls_dict(frag_lens):
    # the return fragment length dists
    fl_dists = {}
    
    # group fragment lengths by readkey and read lengths. We don't
    # do this earlier because nested manager dictionaries are 
    # inefficient, and the accumulation is in the worker threads
    grpd_frag_lens = defaultdict(list)
    for (rd_grp, rd_len, fl), cnt in frag_lens.iteritems():
        grpd_frag_lens[(rd_grp, rd_len)].append((fl, cnt))
    for (rd_grp, rd_len), fls_and_cnts in grpd_frag_lens.iteritems():
        min_fl = min(fl for fl, cnt in fls_and_cnts)
        max_fl = max(fl for fl, cnt in fls_and_cnts if fl < 800)
        fl_density = numpy.zeros(max_fl - min_fl + 1)
        for fl, cnt in fls_and_cnts:
            if fl > max_fl: continue
            fl_density[fl-min_fl] += cnt
        fl_dists[(rd_grp, rd_len)] = [
            FlDist(min_fl, max_fl, fl_density/fl_density.sum()),
            fl_density.sum()]
    total_sum = sum(x[1] for x in fl_dists.values())
    for key in fl_dists: fl_dists[key][1] /= total_sum
    return fl_dists

def find_all_gene_segments( contig_lens,
                            rnaseq_reads, promoter_reads, polya_reads,
                            ref_genes, ref_elements_to_include,
                            region_to_use=None ):        
    config.log_statement("Spawning gene segment finding children")    
    segments_queue = multiprocessing.Queue()
    manager = multiprocessing.Manager()
    num_unique_reads = ReadCounts(multiprocessing.Value('d', 0.0), 
                                  multiprocessing.Value('d', 0.0), 
                                  multiprocessing.Value('d', 0.0))
    transcribed_regions = {}
    jns = {}
    for strand in "+-":
        for contig in contig_lens.keys():
            transcribed_regions[(contig, strand)] = manager.list()
            jns[(contig, strand)] = manager.list()
    frag_lens = manager.dict()
    lock = multiprocessing.Lock()

    ref_element_types_to_include = set()
    if ref_elements_to_include.junctions: 
        ref_element_types_to_include.add('intron')
    if ref_elements_to_include.TSS: 
        ref_element_types_to_include.add('tss_exon')
    if ref_elements_to_include.TES: 
        ref_element_types_to_include.add('tes_exon')
    if ref_elements_to_include.promoters: 
        ref_element_types_to_include.add('promoter')
    if ref_elements_to_include.polya_sites: 
        ref_element_types_to_include.add('polya')
    if ref_elements_to_include.exons: 
        ref_element_types_to_include.add('exon')
    
    pids = []
    for i in xrange(config.NTHREADS):
        pid = os.fork()
        if pid == 0:
            find_segments_and_jns_worker(
                segments_queue, 
                transcribed_regions, jns, frag_lens, lock,
                rnaseq_reads, promoter_reads, polya_reads,
                ref_genes, ref_element_types_to_include,
                num_unique_reads)
            os._exit(0)
        pids.append(pid)

    config.log_statement("Populating gene segment queue")        
    segments = split_genome_into_segments(contig_lens, region_to_use)
    for segment in segments: 
        segments_queue.put(segment)
    for i in xrange(config.NTHREADS): segments_queue.put('FINISHED')
    
    while segments_queue.qsize() > 2*config.NTHREADS:
        config.log_statement(
            "Waiting on gene segment finding children (%i/%i segments remain)" 
            %(segments_queue.qsize(), len(segments)))        
        time.sleep(0.5)
    
    for i, pid in enumerate(pids):
        config.log_statement(
            "Waiting on gene segment finding children (%i/%i children remain)" 
            %(len(pids)-i, len(pids)))
        os.waitpid(pid, 0) 
    
    global read_counts
    read_counts = ReadCounts(*(x.value for x in num_unique_reads))
    config.log_statement(str(read_counts), log=True)

    config.log_statement("Merging gene segments")
    merged_transcribed_regions = {}
    for key, intervals in transcribed_regions.iteritems():
        merged_transcribed_regions[
            key] = merge_adjacent_intervals(
                intervals, config.MAX_EMPTY_REGION_SIZE)
    transcribed_regions = merged_transcribed_regions
    
    config.log_statement("Filtering junctions")    
    filtered_jns = defaultdict(dict)
    for contig in contig_lens.keys():
        plus_jns = defaultdict(int)
        for jn, cnt in jns[(contig, '+')]: plus_jns[jn] += cnt
        minus_jns = defaultdict(int)
        for jn, cnt in jns[(contig, '-')]: minus_jns[jn] += cnt
        filtered_jns[(contig, '+')] = filter_jns(plus_jns, minus_jns)
        filtered_jns[(contig, '-')] = filter_jns(minus_jns, plus_jns)
    
    # build the fragment length distribution
<<<<<<< HEAD
=======
    frag_lens = dict(frag_lens)
    min_fl = max(config.MIN_FRAGMENT_LENGTH, int(min(frag_lens.keys())))
    max_fl = min(config.MAX_FRAGMENT_LENGTH, int(max(frag_lens.keys())))
    fl_density = numpy.zeros(max_fl - min_fl + 1)
    for fl, cnt in frag_lens.iteritems():
        if fl < min_fl or fl > max_fl: continue
        fl_density[fl-min_fl] += cnt
    fl_density = fl_density/fl_density.sum()
>>>>>>> b7e707d2
    global fl_dists
    fl_dists = build_fl_dists_from_fls_dict(dict(frag_lens))
    # we are down with the manager
    manager.shutdown()
    
    if ref_elements_to_include.junctions:
        for gene in ref_genes:
            for jn in gene.extract_elements()['intron']:
                if jn not in filtered_jns[(gene.chrm, gene.strand)]:
                    filtered_jns[(gene.chrm, gene.strand)][jn] = 0

    """
    # if we are supposed to use the annotation genes
    if ref_elements_to_include.genes == True:
        gene_bndry_bins = []
        for contig, contig_len in contig_lens.iteritems():
            for strand in '+-':
                contig_gene_bndry_bins = load_gene_bndry_bins(
                    ref_genes, contig, strand, contig_len)
                gene_bndry_bins.extend( contig_gene_bndry_bins )
        return gene_bndry_bins
    """
    
    config.log_statement("Clustering gene segments")    
    # build bins for all of the genes and junctions, converting them to 1-based
    # in the process
    new_genes = []
    new_introns = []
    for contig, contig_len in contig_lens.iteritems():
        for strand in '+-':
            key = (contig, strand)
            jns = [ (start, stop, cnt) 
                    for (start, stop), cnt 
                    in sorted(filtered_jns[key].iteritems()) ]
            for start, stop, cnt in jns:
                new_introns.append(
                    SegmentBin(start, stop, ["D_JN",], ["R_JN",], "INTRON"))
            intervals = cluster_intron_connected_segments(
                transcribed_regions[key], 
                [(start, stop) for start, stop, cnt in jns ] )
            # add the intergenic space, since there could be interior genes
            for segments in intervals: 
                new_gene = GeneElements( contig, strand )
                for start, stop in segments:
                    new_gene.regions.append( 
                        SegmentBin(start, stop, ["ESTART",], ["ESTOP",], "GENE") )
                if new_gene.stop-new_gene.start+1 < config.MIN_GENE_LENGTH: 
                    continue
                new_genes.append(new_gene)
    
    return new_genes

def find_exons( contig_lens, gene_bndry_bins, ofp,
                rnaseq_reads, cage_reads, polya_reads,
                ref_genes, ref_elements_to_include,
                junctions=None, nthreads=None):
    assert not any(ref_elements_to_include) or ref_genes != None
    if nthreads == None: nthreads = config.NTHREADS
    assert junctions == None
    
    ref_elements = extract_reference_elements( 
        ref_genes, ref_elements_to_include )
    genes_queue_lock = multiprocessing.Lock()
    threads_are_running = multiprocessing.Value('i', 0)
    if config.NTHREADS > 1:
        manager = multiprocessing.Manager()
        genes_queue = manager.list()
    else:
        genes_queue = []
     
    genes_queue.extend( gene_bndry_bins )
    args = [ (genes_queue, genes_queue_lock, threads_are_running), 
             ofp, contig_lens, ref_elements, ref_elements_to_include,
             rnaseq_reads, cage_reads, polya_reads  ]
    
    n_genes = len(genes_queue)
    if nthreads == 1:
        find_exons_worker(*args)
    else:
        config.log_statement("Waiting on exon finding children (%i/%i remain)"%(
                len(genes_queue), n_genes))
        ps = []
        for i in xrange( nthreads ):
            p = multiprocessing.Process(target=find_exons_worker, args=args)
            p.start()
            ps.append( p )
        
        while True:
            config.log_statement(
                "Waiting on exon finding children (%i/%i remain)"%(
                    len(genes_queue), n_genes))
            if all( not p.is_alive() for p in ps ):
                break
            time.sleep( 1.0 )

    config.log_statement( "" )    
    return

def find_elements( promoter_reads, rnaseq_reads, polya_reads,
                   ofname, ref_genes, ref_elements_to_include, 
                   region_to_use=None):
    # wrap everything in a try block so that we can with elegantly handle
    # uncaught exceptions
    try:
        ofp = ThreadSafeFile( ofname + "unfinished", "w" )
        ofp.write(
            'track name="%s" visibility=2 itemRgb="On" useScore=1\n' % ofname)
        
        contigs, contig_lens = get_contigs_and_lens( 
            [ reads for reads in [rnaseq_reads, promoter_reads, polya_reads]
              if reads != None ] )
        contig_lens = dict(zip(contigs, contig_lens))
        regions = []
        for contig, contig_len in contig_lens.iteritems():
            if region_to_use != None and contig != region_to_use: continue
            for strand in '+-':
                regions.append( (contig, strand, 0, contig_len) )        
        
        # load the reference elements
        config.log_statement("Finding gene segments")
        gene_segments = find_all_gene_segments( 
            contig_lens, 
            rnaseq_reads, promoter_reads, polya_reads,
            ref_genes, ref_elements_to_include, 
            region_to_use=region_to_use )
        # sort genes from longest to shortest. This should help improve the 
        # multicore performance
        gene_segments.sort( key=lambda x: x.stop-x.start, reverse=True )
        find_exons( contig_lens, gene_segments, ofp,
                    rnaseq_reads, promoter_reads, polya_reads,
                    ref_genes, ref_elements_to_include, 
                    junctions=None, nthreads=config.NTHREADS )            
    except Exception, inst:
        config.log_statement( "FATAL ERROR", log=True )
        config.log_statement( traceback.format_exc(), log=True, display=False )
        ofp.close()
        raise
    else:
        ofp.close()
    
    shutil.move(ofname + "unfinished", ofname)
    return ofname<|MERGE_RESOLUTION|>--- conflicted
+++ resolved
@@ -524,14 +524,10 @@
                                     use_thick_lines=True,
                                     blocks=[(x.start, x.stop) for x in self.regions])
         ofp.write( bed_line + "\n"  )
-<<<<<<< HEAD
-        max_min_fpkm = max(1e-1, max(bin.fpkm for bin in self.elements)) \
-                       if len(self.elements) > 0 else 0
-=======
-
-        try: max_min_fpkm = max( x.fpkm_lb for x in self.element_segments )
-        except: max_min_fpkm = 1000
->>>>>>> b7e707d2
+        try: max_min_fpkm = max(1e-1, max(bin.fpkm for bin in self.elements)) \
+           if len(self.elements) > 0 else 0
+        except:  max_min_fpkm = 1000
+        
         for element in self.elements:
             region = ( chrm, self.strand, element.start, element.stop)
 
@@ -583,8 +579,6 @@
         
         return
 
-<<<<<<< HEAD
-=======
 def find_cage_peak_bins_in_gene( gene, cage_reads, rnaseq_reads ):
     rnaseq_cov = gene.find_coverage( rnaseq_reads )
     print rnaseq_cov
@@ -780,7 +774,6 @@
                  if score >= config.MAX_CAGE_FRAC*max_score
                  and score > min_score ]
 
->>>>>>> b7e707d2
 def estimate_peak_expression(peaks, peak_cov, rnaseq_cov, peak_type):
     assert peak_type in ('TSS', 'TES')
     total_read_cnts = ( 
@@ -794,16 +787,6 @@
     
     return peaks
 
-<<<<<<< HEAD
-def find_coverage_in_gene(gene, reads):
-    cov = numpy.zeros(gene.stop-gene.start+1, dtype=float)
-    for x in gene.regions:
-        seg_cov = reads.build_read_coverage_array( 
-            gene.chrm, gene.strand, x.start, x.stop )
-        cov[x.start-gene.start:x.stop-gene.start+1] = seg_cov
-    #if gene.strand == '-': cov = cov[::-1]
-    return cov
-=======
 def iter_retained_intron_connected_exons(
         left_exons, right_exons, retained_introns,
         max_num_exons=None):
@@ -827,7 +810,6 @@
                     raise ValueError, "Too many retained introns"
                 yield (x[0][0], x[-1][1])
     return
->>>>>>> b7e707d2
 
 def merge_tss_exons(tss_exons):
     grpd_exons = defaultdict(list)
@@ -1080,8 +1062,8 @@
         control_cov = build_control_in_gene(
             gene, paired_rnaseq_reads, sorted(segment_bnds), 
             '5p' if gene.strand == '+' else '3p')
-<<<<<<< HEAD
-        signal_cov = find_coverage_in_gene( gene, tss_reads )
+
+        signal_cov = gene.find_coverage( tss_reads )
         for pk_start, pk_stop, peak_cov in call_peaks( 
                 signal_cov, control_cov,
                 '5p' if gene.strand == '+' else '3p'):
@@ -1090,13 +1072,6 @@
                 "CAGE_PEAK_START", "CAGE_PEAK_STOP", "CAGE_PEAK",
                 peak_cov
                 ).set_tpm())
-=======
-        signal_cov = gene.find_coverage( tss_reads )
-        tss_peaks = call_peaks( signal_cov, control_cov,
-                                '5p' if gene.strand == '+' else '3p')
-        print tss_peaks
-        assert False
->>>>>>> b7e707d2
     
     if tes_reads != None:
         control_cov = build_control_in_gene(
@@ -1587,11 +1562,8 @@
 
         ( p1_rds, p2_rds, r_plus_jns, r_minus_jns 
           ) = extract_jns_and_reads_in_region(
-<<<<<<< HEAD
-            (contig, '.', r_start, r_stop), reads)
-=======
               (contig, '.', r_start, r_stop), reads)
->>>>>>> b7e707d2
+
         for jn, cnt in r_plus_jns.iteritems(): 
             jn_reads['+'][jn] += cnt 
         for jn, cnt in r_minus_jns.iteritems(): 
@@ -1611,7 +1583,6 @@
                         max(0, start-r_start):max(0, stop-r_start+1)] += 1
         # update the fragment length dist
         if reads == rnaseq_reads:
-<<<<<<< HEAD
             for qname, r1_data in p1_rds.iteritems():
                 # if there are multiple mappings, or the read isn't paired,
                 # don't use this for fragment length estimation
@@ -1630,7 +1601,8 @@
                 # we add 1 because we know that this read is unique
                 frag_len = calc_frag_len_from_read_data(r1_data[0], r2_data[0])
                 fragment_lengths[fl_key][frag_len] += 1.0
-=======
+            """XXX This is MASTER - better?
+            Wasnt sure how to merge this
             for qname, read1_data in p1_rds.iteritems():
                 if (len(read1_data) != 1 
                     or len(read1_data[0].cov_regions) > 1
@@ -1645,7 +1617,7 @@
                 frag_len = calc_frag_len_from_read_data(
                     read1_data[0], read2_data[0])
                 fragment_lengths[frag_len] += read1_data[0].map_prb
->>>>>>> b7e707d2
+            """
     
     # add pseudo coverage for annotated jns. This is so that the clustering
     # algorithm knows which gene segments to join if a jn falls outside of 
@@ -1838,11 +1810,7 @@
     gene_bndry_bins = []  
     for start, stop in merged_gene_intervals:  
         gene_bin = GeneElements( contig, strand )
-<<<<<<< HEAD
         gene_bin.regions.append(
-=======
-        gene_bin.regions.append(  
->>>>>>> b7e707d2
             SegmentBin(start, stop, ["ESTART",], ["ESTOP",], "GENE"))
         gene_bndry_bins.append( gene_bin )  
       
@@ -1960,8 +1928,6 @@
         filtered_jns[(contig, '-')] = filter_jns(minus_jns, plus_jns)
     
     # build the fragment length distribution
-<<<<<<< HEAD
-=======
     frag_lens = dict(frag_lens)
     min_fl = max(config.MIN_FRAGMENT_LENGTH, int(min(frag_lens.keys())))
     max_fl = min(config.MAX_FRAGMENT_LENGTH, int(max(frag_lens.keys())))
@@ -1970,7 +1936,7 @@
         if fl < min_fl or fl > max_fl: continue
         fl_density[fl-min_fl] += cnt
     fl_density = fl_density/fl_density.sum()
->>>>>>> b7e707d2
+
     global fl_dists
     fl_dists = build_fl_dists_from_fls_dict(dict(frag_lens))
     # we are down with the manager
