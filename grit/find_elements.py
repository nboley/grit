import sys
import numpy
from scipy import stats
from collections import defaultdict
from itertools import chain, izip
from bisect import bisect
from copy import copy

from igraph import Graph

from files.reads import RNAseqReads, CAGEReads, RAMPAGEReads, clean_chr_name, guess_strand_from_fname, iter_coverage_intervals_for_read
from files.junctions import extract_junctions_in_contig
from files.bed import create_bed_line

USE_CACHE = False

def flatten( regions ):
    new_regions = []
    curr_start = regions[0][0]
    curr_end = regions[0][1]
    for i,(start,end) in enumerate(regions):
        if curr_end > end:
            end = curr_end
        if i+1 == len( regions ): 
            if len(new_regions) == 0:
                new_regions = [curr_start, curr_end]
                break
            if new_regions[-1][1] == end:
                break
            else:
                new_regions.append( [ curr_start, curr_end] )
                break
        if regions[i+1][0]-end <= 1:
            curr_end = max( regions[i+1][1], end ) 
        else:
            new_regions.append( [curr_start, curr_end] )
            curr_start = regions[i+1][0]
            curr_end = regions[i+1][1]
    if type(new_regions[0]) == int:
        return [new_regions]
    else:
        return new_regions

MIN_REGION_LEN = 50
EDGE_THRESHOLD_RATIO = 0.001
EMPTY_BPK = 0
MIN_BPK = 1
MIN_NUM_CAGE_TAGS = 20
MIN_EXON_BPKM = 1.0
MAX_CAGE_FRAC = 0.05
EXON_EXT_CVG_RATIO_THRESH = 4

def get_contigs_and_lens( rnaseq_reads, cage_reads ):
    chrm_lengths = {}
    for bam in chain( rnaseq_reads, cage_reads ):
        for ref_name, ref_len in zip(bam.references, bam.lengths):
            if clean_chr_name( ref_name ) not in chrm_lengths:
                chrm_lengths[clean_chr_name( ref_name )] = ref_len
            else:
                assert chrm_lengths[clean_chr_name(ref_name)] == ref_len, \
                    "Chromosome lengths do not match between bam files"
    
    return chrm_lengths

def build_empty_array():
    return numpy.array(())

def find_empty_regions( cov, thresh=1 ):
    return []
    x = numpy.diff( numpy.asarray( cov >= thresh, dtype=int ) )
    return zip(numpy.nonzero(x==1)[0],numpy.nonzero(x==-1)[0])

def merge_empty_labels( poss ):
    locs = [i[1] for i in poss ]
    labels_to_remove = []
    label_i = 0
    while label_i < len(locs):
        if locs[label_i] != "ESTART": 
            label_i += 1
            continue
        label_n = label_i+1
        while label_n < len(locs) \
                and locs[ label_n ] in ("ESTART", "ESTOP"):
            label_n += 1
        if label_n - label_i > 1:
            labels_to_remove.append( [label_i+1, label_n-1]  )
        label_i = label_n+1
    
    for start, stop in reversed( labels_to_remove ):
        del poss[start:stop+1]

    return poss

def get_qrange_long( np, w_step, w_window ):
    L = len(np)-w_window
    if L < 2:
       nm, nx = get_qrange_short( np )
       return nm, nx
    Q = []
    for pos in xrange(0, L, w_step):
        Q.append( np[pos:pos+w_window].mean() )
    Q = numpy.asarray(Q)
    lower = stats.stats.scoreatpercentile(Q, 10)
    upper = stats.stats.scoreatpercentile(Q, 90)
    return lower, upper

def get_qrange_short( np ):
    L = len(np)
    return np.min(), np.max()

def filter_exon( exon, wig, min_avg_cvg=0.01, 
                 min_short_cvg=1.0, short_exon_length=400,
                 min_long_cvg=10 ):
    '''Find all the exons that are sufficiently homogenous and expressed.
    
    '''
    start = exon.start
    end = exon.stop
    vals = wig[start:end+1]
    mean_cvg = vals.mean()
    
    # if virtually off, forget it
    if mean_cvg < min_avg_cvg: 
        return True
    
    # if its short, just make sure it's covered to at least an average of 1X 
    if end-start < short_exon_length: 
        if mean_cvg > min_short_cvg:
            return False
        else:
            return True
    
    # get the interquartile range
    low, high = get_qrange_long( vals, 50, 300 ) 
    # if the lower quartile is 0, ditch it
    if low == 0 or high < min_long_cvg: 
        return True
    
    IQ_ratio = high / max(low, min_avg_cvg)
    # if the IQ range is < 100, chalk it up to inhomogeneity and accept it
    if IQ_ratio < 100:
        return False
    
    # if the IQ range is "boarder line", but the low is high, keep it, what the hell
    if IQ_ratio >= 100 and IQ_ratio < 500 and low > 50:
        return False
    
    return True

def filter_exons( exons, rnaseq_cov ):
    for exon in exons:
        if not filter_exon( exon, rnaseq_cov ):
            yield exon
    
    return

def find_polya_sites( polya_sites_fnames ):
    locs = defaultdict( list )
    for fname in polya_sites_fnames:
        strand = guess_strand_from_fname( fname )
        with open( fname ) as fp:
            for line in fp:
                if line.startswith( "track" ): continue
                data = line.split()
                chrm, start, stop, value = \
                    data[0], int(data[1]), int(data[2]), float(data[3])
                assert start == stop
                assert value == 1
                locs[(chrm, strand)].append( start )
    
    # convert to a dict of sorted numpy arrays
    numpy_locs = defaultdict( build_empty_array )

    for (chrm, strand), polya_sites in locs.iteritems():
        # make sure they're unique
        assert len( polya_sites ) == len( set( polya_sites ) )

        polya_sites.sort()
        if chrm.startswith( 'chr' ):
            chrm = chrm[3:]
        
        numpy_locs[(chrm, strand)] = numpy.array( polya_sites )
    
    return numpy_locs

def parse_arguments():
    import argparse

    parser = argparse.ArgumentParser(\
        description='Find exons from RNAseq, CAGE, and poly(A) assays.')

    parser.add_argument( 'rnaseq_reads',type=argparse.FileType('rb'),nargs='+',\
        help='BAM files containing mapped RNAseq reads ( must be indexed ).')
    
    parser.add_argument( '--cage-reads', type=file, default=[], nargs='*', \
        help='BAM files containing mapped cage reads.')
    
    parser.add_argument( '--polya-candidate-sites', type=file, nargs='*', \
        help='files with allowed polya sites.')
    
    parser.add_argument( '--out-filename', '-o', 
                         default="discovered_elements.bed",\
        help='Output file name. (default: discovered_elements.bed)')
    
    parser.add_argument( '--verbose', '-v', default=False, action='store_true',\
        help='Whether or not to print status information.')
    parser.add_argument('--write-debug-data',default=False,action='store_true',\
        help='Whether or not to print out gff files containing intermediate exon assembly data.')
    parser.add_argument( '--threads', '-t', default=1, type=int,
        help='The number of threads to use.')
        
    args = parser.parse_args()

    global num_threads
    num_threads = args.threads
    
    global WRITE_DEBUG_DATA
    WRITE_DEBUG_DATA = args.write_debug_data
    
    global VERBOSE
    VERBOSE = args.verbose
        
    ofp = open( args.out_filename, "w" )
    
    return args.rnaseq_reads, args.cage_reads, args.polya_candidate_sites, ofp

class Bin( object ):
    def __init__( self, start, stop, left_label, right_label, 
                  bin_type=None, score=1000 ):
        self.start = start
        self.stop = stop
        assert stop - start > 0
        self.left_label = left_label
        self.right_label = right_label
        self.type = bin_type
        self.score = score
    
    def mean_cov( self, cov_array ):
        return cov_array[self.start:self.stop].mean()
    
    def reverse_strand(self, contig_len):
        return Bin(contig_len-self.stop, contig_len-self.start, 
                   self.right_label, self.left_label, self.type)

    def shift(self, shift_amnt):
        return Bin(self.start+shift_amnt, self.stop+shift_amnt, 
                   self.left_label, self.right_label, self.type)
    
    def __repr__( self ):
        if self.type == None:
            return "%i-%i\t%s\t%s" % ( self.start, self.stop, self.left_label,
                                       self.right_label )

        return "%s:%i-%i" % ( self.type, self.start, self.stop )
    
    def __hash__( self ):
        return hash( (self.start, self.stop) )
    
    def __eq__( self, other ):
        return ( self.start == other.start and self.stop == other.stop )
    
    _bndry_color_mapping = {
        'CONTIG_BNDRY': '0,0,0',
        
        'POLYA': '255,255,0',

        'CAGE_PEAK': '0,255,0',
        
        'D_JN': '173,255,47',
        'R_JN': '0,0,255',
        
        'ESTART': '0,0,0',
        'ESTOP': '0,0,0'
    }
    
    def find_bndry_color( self, bndry ):
        return self._bndry_color_mapping[ bndry ]
    
    def _find_colors( self, strand ):
        if self.type != None:
            if self.type =='GENE':
                return '0,0,0'
            if self.type =='CAGE_PEAK':
                return '0,0,0'
            if self.type =='EXON':
                return '0,0,0'
            if self.type =='EXON_EXT':
                return '0,0,255'
            if self.type =='RETAINED_INTRON':
                return '255,255,0'
            if self.type =='TES_EXON':
                return '255,0,0'
            if self.type =='TSS_EXON':
                return '0,255,0'
            if self.type =='SE_GENE':
                return '255,255,0'

        if strand == '+':
            left_label, right_label = self.left_label, self.right_label
        else:
            assert strand == '-'
            left_label, right_label = self.right_label, self.left_label
        
        
        if left_label == 'D_JN' and right_label  == 'R_JN':
            return '108,108,108'
        if left_label == 'D_JN' and right_label  == 'D_JN':
            return '135,206,250'
        if left_label == 'R_JN' and right_label  == 'R_JN':
            return '135,206,250'
        if left_label == 'R_JN' and right_label  == 'D_JN':
            return '0,0,255'
        if left_label == 'R_JN' and right_label  == 'POLYA':
            return '255,0,0'
        if left_label == 'POLYA' and right_label  == 'POLYA':
            return ' 240,128,128'
        if left_label == 'D_JN' and right_label  == 'POLYA':
            return '240,128,128'
        if left_label == 'POLYA' and right_label  == 'D_JN':
            return '147,112,219'
        if left_label == 'POLYA' and right_label  == 'R_JN':
            return '159,153,87'
        if left_label == 'ESTART' and right_label  == 'ESTOP':
            return '159,153,87'
        
        return ( self.find_bndry_color(left_label), 
                 self.find_bndry_color(right_label) )

def write_unified_bed( elements, ofp ):
    assert isinstance( elements, Bins )
    
    feature_mapping = { 
        'GENE': 'gene',
        'CAGE_PEAK': 'promoter',
        'SE_GENE': 'single_exon_gene',
        'TSS_EXON': 'tss_exon',
        'EXON': 'internal_exon',
        'TES_EXON': 'tes_exon',
        'INTRON': 'intron',
        'POLYA': 'polya'
    }

    color_mapping = { 
        'GENE': '200,200,200',
        'CAGE_PEAK': '153,255,000',
        'SE_GENE': '000,000,000',
        'TSS_EXON': '140,195,59',
        'EXON': '000,000,000',
        'TES_EXON': '255,51,255',
        'INTRON': '100,100,100',
        'POLYA': '255,0,0'
    }
        
    for bin in elements:
            region = ( elements.chrm, elements.strand, bin.start, bin.stop)
            grp_id = feature_mapping[bin.type] + "_%s_%s_%i_%i" % region
            bed_line = create_bed_line( elements.chrm, elements.strand, 
                                        bin.start, bin.stop, 
                                        feature_mapping[bin.type],
                                        score=bin.score,
                                        color=color_mapping[bin.type],
                                        use_thick_lines=(bin.type != 'INTRON'))
            ofp.write( bed_line + "\n"  )
    return

class Bins( list ):
    def __init__( self, chrm, strand, iter=[] ):
        self.chrm = chrm
        self.strand = strand
        self.extend( iter )
        self._bed_template = "\t".join( ["chr"+chrm, '{start}', '{stop}', '{name}', 
                                         '1000', strand, '{start}', '{stop}', 
                                         '{color}']  ) + "\n"
        
    def reverse_strand( self, contig_len ):
        rev_bins = Bins( self.chrm, self.strand )
        for bin in reversed(self):
            rev_bins.append( bin.reverse_strand( contig_len ) )
        return rev_bins

    def shift( self, shift_amnt ):
        shifted_bins = Bins( self.chrm, self.strand )
        for bin in self:
            shifted_bins.append( bin.shift( shift_amnt ) )
        return shifted_bins
    
    def writeBed( self, ofp, contig_len, reverse_strand=True ):
        """
            chr7    127471196  127472363  Pos1  0  +  127471196  127472363  255,0,0
        """
        if reverse_strand and self.strand == '-':
            writetable_bins = self.reverse_strand( contig_len )
        else:
            writetable_bins = self
        
        for bin in writetable_bins:
            length = max( (bin.stop - bin.start)/4, 1)
            colors = bin._find_colors( self.strand )
            if isinstance( colors, str ):
                op = self._bed_template.format(
                    start=bin.start,stop=bin.stop+1,color=colors, 
                    name="%s_%s"%(bin.left_label, bin.right_label) )
                ofp.write( op )
            else:
                op = self._bed_template.format(
                    start=bin.start,stop=(bin.start + length),color=colors[0], 
                    name=bin.left_label)
                ofp.write( op )
                
                op = self._bed_template.format(
                    start=(bin.stop-length),stop=bin.stop,color=colors[1],
                    name=bin.right_label)
                ofp.write( op )
        
        return

    def writeGff( self, ofp, contig_len, filter=None ):
        """
            chr7    127471196  127472363  Pos1  0  +  127471196  127472363  255,0,0
        """
        if self.strand == '-':
            writetable_bins = self.reverse_strand( contig_len )
        else:
            writetable_bins = self
        
        for bin in writetable_bins:
            if filter != None and bin.type != filter:
                continue
            region = GenomicInterval(self.chrm, self.strand, 
                                     bin.start, bin.stop)
            grp_id = "%s_%s_%i_%i" % region
            ofp.write( create_gff_line(region, grp_id) + "\n" )
        
        return

def load_junctions( rnaseq_reads, chrm, strand ):
    if USE_CACHE:
        import cPickle
        fname = "tmp.junctions.%s.%s.obj" % ( chrm, strand )
        try:
            with open( fname ) as fp:
                junctions = cPickle.load(fp)
        except IOError:
            junctions = extract_junctions_in_contig( 
                rnaseq_reads[0], chrm, strand )
            with open( fname, "w" ) as fp:
                cPickle.dump(junctions, fp)
    else:
        junctions = extract_junctions_in_contig( 
            rnaseq_reads[0], chrm, strand )
    if VERBOSE: print "Finished extracting junctions for %s %s" % (chrm, strand)
    return junctions

def find_gene_boundaries((chrm, strand, contig_len), rnaseq_reads, 
                         polya_sites, junctions=None):
    def find_splits_in_region(rnaseq_reads, chrm, strand, start, stop):
        n_splits = int( (stop-start)/MIN_REGION_LEN )
        segment_len = int((stop-start)/(n_splits+1))
        return [ start + i*segment_len for i in xrange(1,n_splits+1) ]
    
    def find_initial_segmentation( chrm, strand, rnaseq_reads, polya_sites ):
        locs = {0: 'SEGMENT', contig_len-1:'SEGMENT'}
        for polya in polya_sites:
            locs[ polya ] = "POLYA"
        
        return locs
    
    def merge_segments( segments ):
        bndries = numpy.array( sorted( segments ) )
        bndries_to_delete = set()
        for i, bndry in enumerate(bndries[:-1]):
            if bndries[i+1]-bndry > 10000:
                continue
            pre_bndry_cnt = 0
            post_bndry_cnt = 0
            
            for reads in rnaseq_reads:
                cvg = reads.build_read_coverage_array( 
                    chrm, strand, max(0,bndry-50), bndry+50 )
                pre_bndry_cnt += cvg[:50].sum()
                post_bndry_cnt += cvg[50:].sum()
        
            if post_bndry_cnt > 50 and \
                (post_bndry_cnt)/(post_bndry_cnt+pre_bndry_cnt+1e-6) > 0.20:
                bndries_to_delete.add( bndry )
        
        for bndry_to_delete in bndries_to_delete:
            del segments[bndry_to_delete]
        
        return segments
    
    def cluster_segments( segments, jns ):
        boundaries = numpy.array( sorted( segments ) )
        edges = set()
        for (start, stop), cnt in jns:
            start_bin = boundaries.searchsorted( start-1 )-1
            stop_bin = boundaries.searchsorted( stop+1 )-1
            if start_bin != stop_bin:
                edges.add((min(start_bin, stop_bin), max(start_bin, stop_bin)))
        
        genes_graph = Graph( len( boundaries )-1 )
        genes_graph.add_edges( list( edges ) )
        
        segments = []
        for g in genes_graph.clusters():
            segments.append( (boundaries[min(g)]+1, boundaries[max(g)+1]-1) )
        
        return flatten( segments )
    
    # find all of the junctions
    if None == junctions:
        junctions = load_junctions( rnaseq_reads, chrm, strand )
    
    # find segment boundaries
    initial_segmentation = find_initial_segmentation( 
        chrm, strand, rnaseq_reads, polya_sites )
    if VERBOSE: print "Finished initial segmentation for %s %s" % (chrm, strand)
    
    merged_segments = merge_segments( initial_segmentation )
    clustered_segments = cluster_segments( merged_segments, junctions )
    
    # build the gene bins, and write them out to the elements file
    genes = Bins( chrm, strand, [] )
    if len( clustered_segments ) == 2:
        return genes
    
    for start, stop in clustered_segments:
<<<<<<< HEAD
        if stop - start < 100: continue
        if stop - start > 10000000: continue
        genes.append( Bin(start, stop, "ESTART", "POLYA", "GENE" ) )
=======
        genes.append( Bin(max(0,start-10), min(stop+10,contig_len), 
                          "ESTART", "POLYA", "GENE" ) )
>>>>>>> d23c241f
    
    return genes

def find_cage_peaks_in_gene( ( chrm, strand ), gene, cage_cov, rnaseq_cov ):
     raw_peaks = find_peaks( cage_cov, window_len=20, 
                             min_score=MIN_NUM_CAGE_TAGS,
                             max_score_frac=MAX_CAGE_FRAC, 
                             max_num_peaks=20 )
     if len( raw_peaks ) == 0:
         return []
     
     cage_peaks = Bins( chrm, strand )
     for peak_st, peak_sp in raw_peaks:
         cage_peaks.append( Bin( peak_st, peak_sp+1,
                                 "CAGE_PEAK_START", "CAGE_PEAK_STOP", "CAGE_PEAK") )
     return cage_peaks

def find_peaks( cov, window_len, min_score, max_score_frac, max_num_peaks ):
    cumsum_cvg_array = \
        numpy.append(0, numpy.cumsum( cov ))
    scores = cumsum_cvg_array[window_len:] - cumsum_cvg_array[:-window_len]
    indices = numpy.argsort( scores )
    
    def overlaps_prev_peak( new_loc ):
        for start, stop in peaks:
            if not( new_loc > stop or new_loc + window_len < start ):
                return True
        return False
    
    # merge the peaks
    def grow_peak( start, stop, grow_size=max(3, window_len/4), min_grow_ratio=0.5 ):
        # grow a peak at most max_num_peaks times
        for i in xrange(max_num_peaks):
            curr_signal = cov[start:stop+1].sum()
            if curr_signal < min_score:
                return ( start, stop )
            
            downstream_sig = cov[max(0, start-grow_size):start].sum()
            upstream_sig = cov[stop+1:stop+1+grow_size].sum()
            exp_factor = float( stop - start + 1 )/grow_size
            
            # if neither passes the threshold, then return the current peak
            if float(max( upstream_sig, downstream_sig ))*exp_factor \
                    < curr_signal*min_grow_ratio: return (start, stop)
            
            # otherwise, we know one does
            if upstream_sig > downstream_sig:
                stop += grow_size
            else:
                start = max(0, start - grow_size )
        
        if VERBOSE:
            print "Warning: reached max peak iteration at %i-%i ( signal %.2f )"\
                % (start, stop, cov[start:stop+1].sum() )
            print 
        return (start, stop )
    
    peaks = []
    peak_scores = []
    
    for index in reversed(indices):
        if not overlaps_prev_peak( index ):
            score = scores[ index ]
            new_peak = grow_peak( index, index + window_len )
            # if we are below the minimum score, then we are done
            if score < min_score:
                break
            
            # if we have observed peaks, and the ratio between the highest
            # and the lowest is sufficeintly high, we are done
            if len( peak_scores ) > 0:
                if float(score)/peak_scores[0] < max_score_frac:
                    break
                        
            peaks.append( new_peak ) 
            peak_scores.append( score )
    
    if len( peaks ) == 0:
        return []
    
    # merge cage peaks together
    def merge_peaks( peaks_and_scores ):
        merged_peaks = set()
        new_peaks = []
        new_scores = []
        for pk_i, (peak, score) in enumerate(peaks_and_scores):
            if pk_i in merged_peaks: continue
            curr_pk = list( peak )
            curr_score = score
            for i_pk_i, (i_peak, i_score) in enumerate(peaks_and_scores):
                if i_pk_i in merged_peaks: continue
                if i_peak[0] < curr_pk[0]: continue
                if i_peak[0] - curr_pk[1] < max( window_len, 
                                                 curr_pk[1]-curr_pk[0] ):
                    curr_pk[1] = i_peak[1]
                    curr_score += i_score
                    merged_peaks.add( i_pk_i )
                else:
                    break

            new_peaks.append( curr_pk )
            new_scores.append( curr_score )
        return zip( new_peaks, new_scores )
    
    peaks_and_scores = sorted( zip(peaks, peak_scores) )
    old_len = len( peaks_and_scores )
    for i in xrange( 99 ):
        if i == 100: assert False
        peaks_and_scores = merge_peaks( peaks_and_scores )
        if len( peaks_and_scores ) == old_len: break
    
    max_score = max( s for p, s in peaks_and_scores )
    return [ pk for pk, score in peaks_and_scores \
                 if score/max_score > max_score_frac
                 and score > min_score ]


def find_left_exon_extensions( start_index, start_bin, gene_bins, rnaseq_cov ):
    internal_exons = []
    ee_indices = []
    start_bin_cvg = start_bin.mean_cov( rnaseq_cov )
    for i in xrange( start_index-1, 0, -1 ):
        bin = gene_bins[i]

        # break at canonical exons
        if bin.left_label == 'R_JN' and bin.right_label == 'D_JN':
            break
        
        # make sure the average coverage is high enough
        bin_cvg = bin.mean_cov(rnaseq_cov)
        
        if bin_cvg < MIN_EXON_BPKM:
            break
        
        if bin.stop - bin.start > 20 and \
                start_bin_cvg/(bin_cvg+1) >EXON_EXT_CVG_RATIO_THRESH:
            break

        # update the bin coverage. In cases where the coverage increases from
        # the canonical exon, we know that the increase is due to inhomogeneity
        # so we take the conservative choice
        start_bin_cvg = max( start_bin_cvg, bin_cvg )
        
        ee_indices.append( i )
        internal_exons.append( Bin( bin.start, bin.stop, 
                                    bin.left_label, bin.right_label, 
                                    "EXON_EXT"  ) )
    
    return internal_exons

def find_right_exon_extensions( start_index, start_bin, gene_bins, rnaseq_cov ):
    exons = []
    ee_indices = []
    start_bin_cvg = start_bin.mean_cov( rnaseq_cov )
    for i in xrange( start_index+1, len(gene_bins) ):
        bin = gene_bins[i]

        # if we've reached a canonical exon, break
        if bin.left_label == 'R_JN' and bin.right_label == 'D_JN':
            break
        
        # make sure the average coverage is high enough
        bin_cvg = rnaseq_cov[bin.start:bin.stop].mean()
        if bin_cvg < MIN_EXON_BPKM:
            break
        
        if bin.stop - bin.start > 20 and \
                start_bin_cvg/(bin_cvg+1) >EXON_EXT_CVG_RATIO_THRESH:
            break
        
        # update the bin coverage. In cases where the coverage increases from
        # the canonical exon, we know that the increase is due to inhomogeneity
        # so we take the conservative choice
        start_bin_cvg = max( start_bin_cvg, bin_cvg )

        ee_indices.append( i )
                
        exons.append( Bin( bin.start, bin.stop, 
                                    bin.left_label, bin.right_label, 
                                    "EXON_EXT"  ) )
    
    return exons

def find_internal_exons_from_pseudo_exons( pseudo_exons ):
    """Find all of the possible exons from the set of pseudo exons.
    
    """
    internal_exons = []
    # condition on the number of pseudo exons
    for exon_len in xrange(1, len(pseudo_exons)+1):
        for start in xrange(len(pseudo_exons)-exon_len+1):
            start_ps_exon = pseudo_exons[start]
            stop_ps_exon = pseudo_exons[start+exon_len-1]

            if stop_ps_exon.right_label != 'D_JN': continue

            if start_ps_exon.left_label != 'R_JN': continue

            # each potential exon must have a canonical exon in it
            if not any ( exon.type == 'EXON' 
                         for exon in pseudo_exons[start:start+exon_len] ):
                continue
            internal_exons.append( Bin(start_ps_exon.start, stop_ps_exon.stop,
                                       start_ps_exon.left_label, 
                                       stop_ps_exon.right_label,
                                       'EXON') )
    
    internal_exons = sorted( internal_exons )
    
    return internal_exons

def find_tss_exons_from_pseudo_exons( tss_exon, pseudo_exons ):
    tss_exons = []
    # find the first pseudo exon that the tss exon connects to
    for i, pse in enumerate( pseudo_exons ):
        if pse.start == tss_exon.stop: 
            break
    
    for pse in pseudo_exons[i:]:
        tss_exons.append( Bin(tss_exon.start, pse.stop,
                              tss_exon.left_label, pse.right_label, "TSS_EXON"))
    
    return tss_exons

def find_pseudo_exons_in_gene( ( chrm, strand ), gene, 
                               cage_peaks, polya_sites, jns,
                               rnaseq_cov, cage_cov ):        
    locs = {}
    for polya in polya_sites:
        locs[ polya ] = "POLYA"
    
    for start, stop, cnt in jns:
        locs[start-1] = "D_JN"
        locs[stop+1] = "R_JN"

    for start, stop in find_empty_regions( rnaseq_cov ):
        if stop - start < MIN_EMPTY_REGION_LEN: continue
        if start in locs or stop in locs:
            continue
        locs[start] = "ESTART"
        locs[stop] = "ESTOP"
        
    # build all of the bins
    poss = sorted( locs.iteritems() )
    poss = merge_empty_labels( poss )
    if len( poss ) == 0:
        return [], [], [], []

    gene_bins = []
    for index, ((start, left_label), (stop, right_label)) in \
            enumerate(izip(poss[:-1], poss[1:])):
        gene_bins.append( Bin(start, stop, left_label, right_label) )

        
    # find tss exons
        # overlaps a cage peak, then 
    # find exon starts pseudo exons ( spliced_to, ... )
    pseudo_exons = []
    canonical_exon_starts = [ i for i, bin in enumerate( gene_bins )
                              if bin.left_label == 'R_JN' 
                              and bin.right_label == 'D_JN' ]
    for ce_i in canonical_exon_starts:
        canonical_bin = gene_bins[ce_i]
        if canonical_bin.mean_cov(rnaseq_cov) < MIN_EXON_BPKM:
            continue
        
        pseudo_exons.append( Bin( canonical_bin.start, canonical_bin.stop,
                                    canonical_bin.left_label, 
                                    canonical_bin.right_label, 
                                    "EXON"  ) )
        
        pseudo_exons.extend( find_left_exon_extensions(
                ce_i, canonical_bin, gene_bins, rnaseq_cov))

        
        pseudo_exons.extend( find_right_exon_extensions(
                ce_i, canonical_bin, gene_bins, rnaseq_cov))
    
    cage_peak_bin_indices = []
    tss_exons = []
    for peak in cage_peaks:
        # find the first donor junction right of the cage peaks
        for bin_i, bin in enumerate(gene_bins):
            if bin.stop < peak.stop: continue
            if bin.right_label in ('D_JN', 'POLYA', 'ESTART') : break
            cage_peak_bin_indices.append( bin_i )
            tss_exons.append( Bin( peak.start, bin.stop,
                                   "CAGE_PEAK", 
                                   bin.right_label, 
                                   "TSS_EXON"  ) )
    
    for cage_peak_i in cage_peak_bin_indices:
        bin = gene_bins[cage_peak_i]
        pseudo_exons.extend( find_right_exon_extensions(
                cage_peak_i, bin, gene_bins, rnaseq_cov))
    
    # find tes exons
    tes_exon_indices = [ i for i, bin in enumerate( gene_bins )
                         if bin.right_label in ('POLYA', ) ]

    tes_exons = []
    for tes_exon_i in tes_exon_indices:
        bin = gene_bins[tes_exon_i]
        
        tes_exons.append( Bin( bin.start, bin.stop,
                               bin.left_label, 
                               bin.right_label, 
                               "TES_EXON"  ) )
        
        pseudo_exons.append( tes_exons[-1] )
        pseudo_exons.extend( find_left_exon_extensions(
                tes_exon_i, bin, gene_bins, rnaseq_cov ))

    # build exons from the pseudo exon set
    pseudo_exons = list( set( pseudo_exons ) )
    pseudo_exons.sort( key=lambda x: (x.start, x.stop ) )
    
    return cage_peaks, tss_exons, pseudo_exons, tes_exons

def find_exons_in_gene( ( chrm, strand, contig_len ), gene, 
                        rnaseq_cov, cage_cov, 
                        polya_sites, jns ):
    ###########################################################
    # Shift all of the input data to eb in the gene region, and 
    # reverse it when necessary
    polya_sites = [x - gene.start for x in polya_sites
                   if x > gene.start and x <= gene.stop]
        
    jns = [ (x1 - gene.start, x2 - gene.start, cnt)  
            for x1, x2, cnt in jns ]
    
    if strand == '-':
        gene_len = gene.stop - gene.start + 1
        polya_sites = [ gene_len - x for x in polya_sites ]
        jns = [ (gene_len-x2, gene_len-x1, cnt) for x1, x2, cnt in jns ]
        rnaseq_cov = rnaseq_cov[::-1]
        cage_cov = cage_cov[::-1]
    
    ### END Prepare input data #########################################
    
    cage_peaks = find_cage_peaks_in_gene( 
        ( chrm, strand ), gene, cage_cov, rnaseq_cov )
    
    cage_peaks, tss_pseudo_exons, pseudo_exons, tes_pseudo_exons = \
        find_pseudo_exons_in_gene(
            ( chrm, strand ), gene, 
            cage_peaks, polya_sites, jns,
            rnaseq_cov, cage_cov  )
    
    # find the contiguous set of adjoining exons
    slices = [[0,],]
    for i, ( start_ps_exon, stop_ps_exon ) in enumerate( 
            zip(pseudo_exons[:-1], pseudo_exons[1:]) ):
        # if there is a gap...
        if start_ps_exon.stop < stop_ps_exon.start:
            slices[-1].append(i+1)
            slices.append([i+1,])
    
    # add in the last segment
    if slices[-1][0] < len( pseudo_exons ):
        slices[-1].append( len(pseudo_exons) )
    else:
        slices.pop()
    
    gpd_pseudo_exons = []    
    for start, stop in slices:
        gpd_pseudo_exons.append( pseudo_exons[start:stop] )
        
    if len( gpd_pseudo_exons ) == 0:
        print "============================================= NO EXONS IN REGION"
        print gene
        return Bins(chrm, strand, [] )
            
    
    internal_exons = Bins(chrm, strand, [] )
    for pseudo_exons_grp in gpd_pseudo_exons:
        internal_exons.extend( 
            find_internal_exons_from_pseudo_exons( pseudo_exons_grp ) )

    tss_exons = Bins(chrm, strand, [] )
    for tss_exon in tss_pseudo_exons:
        if tss_exon.right_label in 'D_JN':
            tss_exons.append( tss_exon )
        elif tss_exon.right_label == 'POLYA':
            tss_exons.append( tss_exon )
        else:
            pass
            #try:
            #    assert tss_exon.stop >= gpd_pseudo_exons[0][0].start
            #except:
            #    print tss_exon
            #    print gpd_pseudo_exons[0][0]
            #    raise
        
        for pe_grp in gpd_pseudo_exons:
            if pe_grp[0].start > tss_exon.stop:  
                continue
            if pe_grp[-1].stop <= tss_exon.start:
                break
            
            tss_exons.extend( find_tss_exons_from_pseudo_exons( 
                    tss_exon, pe_grp ) )

    single_exon_genes = set()
    for exon in tss_exons:
        if exon.right_label == 'POLYA':
            se_gene = copy(exon)
            se_gene.type = 'SE_GENE'
            single_exon_genes.add( se_gene )
    
    tes_exons = Bins(chrm, strand, [] )
    for tes_exon in tes_pseudo_exons:
        if tes_exon.left_label == 'R_JN':
            tes_exons.append( tes_exon )
        elif tes_exon.left_label == 'POLYA':
            pass
        else:
            assert tes_exon.start <= gpd_pseudo_exons[-1][-1].stop
        
        # find the overlapping intervals
        for pe_grp in gpd_pseudo_exons:
            if pe_grp[0].start >= tes_exon.stop:  
                break
            if pe_grp[-1].stop <= tes_exon.start:
                continue
            if tes_exon == pe_grp[0]:
                continue
            
            # now we know that the tes exon overlaps the pseudo exon grp
            #print tes_exon, [ (pe.left_label, pe.right_label) for pe in pe_grp ]
            #print pe_grp
            
            # find the psuedo exon that shares a boundary
            last_pe_i = max( i for i, pe in enumerate( pe_grp ) 
                             if pe.stop == tes_exon.start )

            for pe in pe_grp[:last_pe_i+1]:
                # we had this earlier, buyt I think we want tes exons to
                # extend into real exons ( although this gives us fragments )
                #if pe.left_label != 'R_JN':
                #    continue

                tes_exons.append( 
                    Bin( pe.start, tes_exon.stop, pe.left_label, 
                         tes_exon.right_label, "TES_EXON" )
                    )

    jn_bins = Bins(chrm, strand, [])
    for start, stop, cnt in jns:
        bin = Bin(start, stop, 'R_JN', 'D_JN', 'INTRON', cnt)
        jn_bins.append( bin )

    tss_exons = filter_exons( tss_exons, rnaseq_cov )
    tes_exons = filter_exons( tes_exons, rnaseq_cov )
    internal_exons = filter_exons( internal_exons, rnaseq_cov )

    elements = Bins(chrm, strand, chain(
            jn_bins, cage_peaks, tss_exons, internal_exons, tes_exons) )
    if strand == '-':
        elements = elements.reverse_strand( gene.stop - gene.start + 1 )
    elements = elements.shift( gene.start )
    elements.append( gene )
    
    return elements
        
        

def find_exons_in_contig( (chrm, strand, contig_len), ofp,
                          rnaseq_reads, cage_reads, polya_sites):
    junctions = load_junctions( rnaseq_reads, chrm, strand )
    polya_sites = polya_sites[(chrm, strand)]
    polya_bins = Bins( chrm, strand, [] )
    for x in polya_sites:
        polya_bins.append( Bin( x-10, x, "POLYA", "POLYA", "POLYA" ) )
    write_unified_bed( polya_bins, ofp)
    
    gene_bndry_bins = find_gene_boundaries( 
       (chrm, strand, contig_len), rnaseq_reads, 
       polya_sites, junctions)
        
    sorted_jns = sorted( junctions )
    jn_starts = [ i[0][0] for i in sorted_jns ]
    jn_stops = [ i[0][1] for i in sorted_jns ]
    jn_values = [ i[1] for i in sorted_jns ]
    
    for gene in gene_bndry_bins:
        # find the junctions associated with this gene
        gj_sa = bisect( jn_stops, gene.start )
        gj_so = bisect( jn_starts, gene.stop )
        gene_jns = zip( jn_starts[gj_sa:gj_so], 
                        jn_stops[gj_sa:gj_so], 
                        jn_values[gj_sa:gj_so] )
        
        # find the polyas associated with this gene
        gene_polya_sa_i = polya_sites.searchsorted( gene.start )
        gene_polya_so_i = polya_sites.searchsorted( gene.stop, side='right' )
        gene_polyas = polya_sites[gene_polya_sa_i:gene_polya_so_i]
    
        gene_rnaseq_cov = rnaseq_reads[0].build_read_coverage_array( 
            chrm, strand, gene.start, gene.stop )

        gene_cage_cov = cage_reads[0].build_read_coverage_array( 
            'chr' + chrm, strand, gene.start, gene.stop+1 )
        
        elements = \
            find_exons_in_gene( ( chrm, strand, contig_len ), gene, 
                                gene_rnaseq_cov, gene_cage_cov, 
                                gene_polyas, gene_jns )
        
        write_unified_bed( elements, ofp)
        if VERBOSE: print "FINISHED ", gene
    
    return

def main():
    rnaseq_bams, cage_bams, polya_candidate_sites_fps, ofp \
        = parse_arguments()

    ofp.write('track name="discovered_elements" visibility=2 itemRgb="On"\n')
    
    rnaseq_reads = [ RNAseqReads(fp.name).init(reverse_read_strand=True) 
                     for fp in rnaseq_bams ]
    
    cage_reads = [ RAMPAGEReads(fp.name).init(reverse_read_strand=False) 
                   for fp in cage_bams ]

    if VERBOSE: print >> sys.stderr,  'Loading candidate polyA sites'
    polya_sites = find_polya_sites([x.name for x in polya_candidate_sites_fps])
    for fp in polya_candidate_sites_fps: fp.close()
    if VERBOSE: print >> sys.stderr, 'Finished loading candidate polyA sites'
    
    contig_lens = get_contigs_and_lens( rnaseq_reads, cage_reads )
    for contig, contig_len in contig_lens.iteritems():
<<<<<<< HEAD
        if contig != "4": continue
=======
>>>>>>> d23c241f
        for strand in '+-':
            find_exons_in_contig( (contig, strand, contig_len), ofp,
                                  rnaseq_reads, cage_reads, polya_sites)
    
if __name__ == '__main__':
    main()



















#<|MERGE_RESOLUTION|>--- conflicted
+++ resolved
@@ -448,6 +448,7 @@
     else:
         junctions = extract_junctions_in_contig( 
             rnaseq_reads[0], chrm, strand )
+    
     if VERBOSE: print "Finished extracting junctions for %s %s" % (chrm, strand)
     return junctions
 
@@ -525,14 +526,10 @@
         return genes
     
     for start, stop in clustered_segments:
-<<<<<<< HEAD
         if stop - start < 100: continue
         if stop - start > 10000000: continue
-        genes.append( Bin(start, stop, "ESTART", "POLYA", "GENE" ) )
-=======
         genes.append( Bin(max(0,start-10), min(stop+10,contig_len), 
                           "ESTART", "POLYA", "GENE" ) )
->>>>>>> d23c241f
     
     return genes
 
@@ -1066,10 +1063,7 @@
     
     contig_lens = get_contigs_and_lens( rnaseq_reads, cage_reads )
     for contig, contig_len in contig_lens.iteritems():
-<<<<<<< HEAD
         if contig != "4": continue
-=======
->>>>>>> d23c241f
         for strand in '+-':
             find_exons_in_contig( (contig, strand, contig_len), ofp,
                                   rnaseq_reads, cage_reads, polya_sites)
