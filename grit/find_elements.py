--- conflicted
+++ resolved
@@ -37,13 +37,8 @@
 
 import networkx as nx
 
-<<<<<<< HEAD
 from .genes import (
-    GeneElements, SegmentBin, TranscriptBoundaryBin, 
-=======
-from genes import (
     GeneElements, SegmentBin, TranscriptBoundaryBin,
->>>>>>> bf162c0b
     find_all_gene_segments, TranscriptElement
 )
 
@@ -62,7 +57,7 @@
 from .frag_len import FlDist, find_fls_from_annotation
 
 from .transcript import Transcript, Gene
-from . import f_matrix     
+from . import f_matrix
 from . import frequency_estimation
 frequency_estimation.LHD_ABS_TOL = 1e-1
 frequency_estimation.PARAM_ABS_TOL = 1e-3
@@ -448,11 +443,7 @@
 
     def build_genome_segments_from_path(segment_indexes):
         merged_intervals = merge_adjacent_intervals(
-<<<<<<< HEAD
-            list(zip(segment_indexes, segment_indexes)), 
-=======
-            zip(segment_indexes, segment_indexes),
->>>>>>> bf162c0b
+            list(zip(segment_indexes, segment_indexes)),
             max_merge_distance=0)
         coords = []
         for start, stop in merged_intervals:
@@ -490,15 +481,9 @@
         ( r_pair1_reads, r_pair2_reads, r_plus_jns, r_minus_jns, _, _
           ) = extract_jns_and_reads_in_region(
             (gene.chrm, gene.strand, region.start, region.stop), reads)
-<<<<<<< HEAD
         for jn, cnt in r_plus_jns.items(): 
             plus_jns[jn] += cnt 
         for jn, cnt in r_minus_jns.items(): 
-=======
-        for jn, cnt in r_plus_jns.iteritems():
-            plus_jns[jn] += cnt
-        for jn, cnt in r_minus_jns.iteritems(): 
->>>>>>> bf162c0b
             minus_jns[jn] += cnt 
         for qname, read_mappings in r_pair1_reads.items(): 
             pair1_reads[qname].extend(read_mappings)
@@ -551,7 +536,7 @@
                 max_min_fpkm = curr_fpkm
 
         config.log_statement("%i paths in queue (%e, %e, %i, %i)" % (
-            len(curr_paths), max_min_fpkm, prev_fpkm, 
+            len(curr_paths), max_min_fpkm, prev_fpkm,
             len(successors), len([x for x, data in splice_graph.nodes(data=True)
                                   if data['bin'].fpkm > max_min_fpkm])))
             
@@ -739,13 +724,7 @@
             assert segment_bnds[bin_i] == tss_start
             if gene.strand == '-': bin_i -= 1
             splice_graph.add_edge(node_id, bin_i, type='tss', bin=None)
-<<<<<<< HEAD
-    
     for i, (tes_bin, tes_segments) in enumerate(tes_segment_map.items()):
-=======
-
-    for i, (tes_bin, tes_segments) in enumerate(tes_segment_map.iteritems()):
->>>>>>> bf162c0b
         node_id = "TES_%i"% i
         splice_graph.add_node( node_id, type='TES', bin=tes_bin)
         for tes_start in tes_segments:
@@ -779,22 +758,12 @@
     )
 
     quantiles = [0.01, 0.5, 1-.01]
-<<<<<<< HEAD
     avg_read_len = 0
     for ((rg, (r1_len,r2_len)), (fl_dist, marginal_frac) 
              ) in rnaseq_reads.fl_dists.items():
+        config.log_statement(str((marginal_frac, r1_len, r2_len, fl_dist, marginal_frac)))
         avg_read_len += marginal_frac*(r1_len + r2_len)/2
-    
-=======
-    avg_read_len = 0.0
-    for ((rg, (r1_len, r2_len)), (fl_dist, marginal_frac)
-             ) in rnaseq_reads.fl_dists.iteritems():
-        config.log_statement(str((marginal_frac, r1_len, r2_len, fl_dist, marginal_frac)))
-        print marginal_frac, r1_len, r2_len
-        # XXX - FIXME
-        avg_read_len += marginal_frac*(r1_len[0] + r2_len[1])/2.0
-
->>>>>>> bf162c0b
+
     rnaseq_cov = gene.find_coverage(rnaseq_reads)
     for element_i, data in splice_graph.nodes(data=True):
         #element = splice_graph.nodes(element_i)
