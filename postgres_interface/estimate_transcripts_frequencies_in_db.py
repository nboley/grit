--- conflicted
+++ resolved
@@ -180,16 +180,12 @@
     for gene_id, experiment_id in rv:
         try:
             if VERBOSE: print "Processing ", gene_id
-<<<<<<< HEAD
-          
             if reads_location.startswith( "s3" ):
                 reads_fn, fl_dist \
                     = get_reads_fn_and_fl_dist( cache, reads_location )
             else:
                 reads_fn, fl_dist = \
                     reads_location, load_fl_dists( reads_location )
-=======
->>>>>>> e1cd2550
             
             reads_fn, fl_dist = get_reads_fn_and_fl_dist(
                 conn, cache, experiment_id)
